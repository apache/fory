/*
 * Licensed to the Apache Software Foundation (ASF) under one
 * or more contributor license agreements.  See the NOTICE file
 * distributed with this work for additional information
 * regarding copyright ownership.  The ASF licenses this file
 * to you under the Apache License, Version 2.0 (the
 * "License"); you may not use this file except in compliance
 * with the License.  You may obtain a copy of the License at
 *
 *   http://www.apache.org/licenses/LICENSE-2.0
 *
 * Unless required by applicable law or agreed to in writing,
 * software distributed under the License is distributed on an
 * "AS IS" BASIS, WITHOUT WARRANTIES OR CONDITIONS OF ANY
 * KIND, either express or implied.  See the License for the
 * specific language governing permissions and limitations
 * under the License.
 */

package org.apache.fury.config;

import java.io.Serializable;
import java.util.Objects;
import java.util.concurrent.ConcurrentHashMap;
import java.util.concurrent.ConcurrentMap;
import java.util.concurrent.atomic.AtomicInteger;
import org.apache.fury.Fury;
import org.apache.fury.meta.MetaCompressor;
import org.apache.fury.serializer.Serializer;
import org.apache.fury.serializer.TimeSerializers;
import org.apache.fury.util.Preconditions;

/** Config for fury, all {@link Fury} related config can be found here. */
@SuppressWarnings({"rawtypes"})
public class Config implements Serializable {
  private final String name;
  private final Language language;
  private final boolean trackingRef;
  private final boolean basicTypesRefIgnored;
  private final boolean stringRefIgnored;
  private final boolean timeRefIgnored;
  private final boolean copyRef;
  private final boolean codeGenEnabled;
  private final boolean checkClassVersion;
  private final CompatibleMode compatibleMode;
  private final boolean checkJdkClassSerializable;
  private final Class<? extends Serializer> defaultJDKStreamSerializerType;
  private final boolean compressString;
  private final boolean writeNumUtf16BytesForUtf8Encoding;
  private final boolean compressInt;
  private final boolean compressLong;
  private final LongEncoding longEncoding;
  private final boolean requireClassRegistration;
  private final boolean suppressClassRegistrationWarnings;
  private final boolean registerGuavaTypes;
  private final boolean metaShareEnabled;
  private final boolean scopedMetaShareEnabled;
  private final MetaCompressor metaCompressor;
  private final boolean asyncCompilationEnabled;
  private final boolean deserializeNonexistentClass;
  private final boolean scalaOptimizationEnabled;
  private final boolean chunkSerializeMapEnabled;
  private transient int configHash;
  private final boolean deserializeNonexistentEnumValueAsNull;
  private final boolean serializeEnumByName;
  private final int bufferSizeLimitBytes;

  public Config(FuryBuilder builder) {
    name = builder.name;
    language = builder.language;
    trackingRef = builder.trackingRef;
    basicTypesRefIgnored = !trackingRef || builder.basicTypesRefIgnored;
    stringRefIgnored = !trackingRef || builder.stringRefIgnored;
    timeRefIgnored = !trackingRef || builder.timeRefIgnored;
    copyRef = builder.copyRef;
    compressString = builder.compressString;
    writeNumUtf16BytesForUtf8Encoding = builder.writeNumUtf16BytesForUtf8Encoding;
    compressInt = builder.compressInt;
    longEncoding = builder.longEncoding;
    compressLong = longEncoding != LongEncoding.LE_RAW_BYTES;
    requireClassRegistration = builder.requireClassRegistration;
    suppressClassRegistrationWarnings = builder.suppressClassRegistrationWarnings;
    registerGuavaTypes = builder.registerGuavaTypes;
    codeGenEnabled = builder.codeGenEnabled;
    checkClassVersion = builder.checkClassVersion;
    compatibleMode = builder.compatibleMode;
    checkJdkClassSerializable = builder.checkJdkClassSerializable;
    defaultJDKStreamSerializerType = builder.defaultJDKStreamSerializerType;
    metaShareEnabled = builder.metaShareEnabled;
    scopedMetaShareEnabled = builder.scopedMetaShareEnabled;
    metaCompressor = builder.metaCompressor;
    deserializeNonexistentClass = builder.deserializeNonexistentClass;
    if (deserializeNonexistentClass) {
      // Only in meta share mode or compatibleMode, fury knows how to deserialize
      // unexisted class by type info in data.
      Preconditions.checkArgument(metaShareEnabled || compatibleMode == CompatibleMode.COMPATIBLE);
    }
    asyncCompilationEnabled = builder.asyncCompilationEnabled;
    scalaOptimizationEnabled = builder.scalaOptimizationEnabled;
    deserializeNonexistentEnumValueAsNull = builder.deserializeNonexistentEnumValueAsNull;
<<<<<<< HEAD
    chunkSerializeMapEnabled = builder.chunkSerializeMapEnabled;
=======
    serializeEnumByName = builder.serializeEnumByName;
    bufferSizeLimitBytes = builder.bufferSizeLimitBytes;
  }

  /** Returns the name for Fury serialization. */
  public String getName() {
    return name;
>>>>>>> 4f2b88d4
  }

  public Language getLanguage() {
    return language;
  }

  public boolean trackingRef() {
    return trackingRef;
  }

  /**
   * Returns true if copy value by ref, and false copy by value.
   *
   * <p>If this option is false, shared reference will be copied into different object, and circular
   * reference copy will raise stack overflow exception.
   *
   * <p>If this option is enabled, the copy performance will be slower.
   */
  public boolean copyRef() {
    return copyRef;
  }

  public boolean isBasicTypesRefIgnored() {
    return basicTypesRefIgnored;
  }

  public boolean isStringRefIgnored() {
    return stringRefIgnored;
  }

  /** ignore Enum Deserialize array out of bounds return null. */
  public boolean deserializeNonexistentEnumValueAsNull() {
    return deserializeNonexistentEnumValueAsNull;
  }

  /** deserialize and serialize enum by name. */
  public boolean serializeEnumByName() {
    return serializeEnumByName;
  }

  /**
   * Whether ignore reference tracking of all time types registered in {@link TimeSerializers} and
   * subclasses of those types when ref tracking is enabled.
   *
   * <p>If ignored, ref tracking of every time type can be enabled by invoke {@link
   * Fury#registerSerializer(Class, Serializer)}, ex:
   *
   * <pre>
   *   fury.registerSerializer(Date.class, new DateSerializer(fury, true));
   * </pre>
   *
   * <p>Note that enabling ref tracking should happen before serializer codegen of any types which
   * contains time fields. Otherwise, those fields will still skip ref tracking.
   */
  public boolean isTimeRefIgnored() {
    return timeRefIgnored;
  }

  public boolean checkClassVersion() {
    return checkClassVersion;
  }

  public CompatibleMode getCompatibleMode() {
    return compatibleMode;
  }

  public boolean checkJdkClassSerializable() {
    return checkJdkClassSerializable;
  }

  public boolean compressString() {
    return compressString;
  }

  public boolean writeNumUtf16BytesForUtf8Encoding() {
    return writeNumUtf16BytesForUtf8Encoding;
  }

  public boolean compressInt() {
    return compressInt;
  }

  public boolean compressLong() {
    return compressLong;
  }

  /** Returns long encoding. */
  public LongEncoding longEncoding() {
    return longEncoding;
  }

  public int bufferSizeLimitBytes() {
    return bufferSizeLimitBytes;
  }

  public boolean requireClassRegistration() {
    return requireClassRegistration;
  }

  /**
   * Whether suppress class registration warnings. The warnings can be used for security audit, but
   * may be annoying.
   */
  public boolean suppressClassRegistrationWarnings() {
    return suppressClassRegistrationWarnings;
  }

  public boolean registerGuavaTypes() {
    return registerGuavaTypes;
  }

  /**
   * Returns default serializer type for class which implements jdk serialization method such as
   * `writeObject/readObject`.
   */
  public Class<? extends Serializer> getDefaultJDKStreamSerializerType() {
    return defaultJDKStreamSerializerType;
  }

  public boolean isMetaShareEnabled() {
    return metaShareEnabled;
  }

  /**
   * Scoped meta share focuses on a single serialization process. Metadata created or identified
   * during this process is exclusive to it and is not shared with by other serializations.
   */
  public boolean isScopedMetaShareEnabled() {
    return scopedMetaShareEnabled;
  }

  /**
   * Returns a {@link MetaCompressor} to compress class metadata such as field names and types. The
   * returned {@link MetaCompressor} should be thread safe.
   */
  public MetaCompressor getMetaCompressor() {
    return metaCompressor;
  }

  /**
   * Whether deserialize/skip data of un-existed class. If not enabled, an exception will be thrown
   * if class not exist.
   */
  public boolean deserializeNonexistentClass() {
    return deserializeNonexistentClass;
  }

  /**
   * Whether JIT is enabled.
   *
   * @see #isAsyncCompilationEnabled
   */
  public boolean isCodeGenEnabled() {
    return codeGenEnabled;
  }

  /**
   * Whether enable async compilation. If enabled, serialization will use interpreter mode
   * serialization first and switch to jit serialization after async serializer jit for a class \ is
   * finished.
   */
  public boolean isAsyncCompilationEnabled() {
    return asyncCompilationEnabled;
  }

  public boolean isChunkSerializeMapEnabled() {
    return chunkSerializeMapEnabled;
  }

  /** Whether enable scala-specific serialization optimization. */
  public boolean isScalaOptimizationEnabled() {
    return scalaOptimizationEnabled;
  }

  @Override
  public boolean equals(Object o) {
    if (this == o) {
      return true;
    }
    if (o == null || getClass() != o.getClass()) {
      return false;
    }
    Config config = (Config) o;
    return name == config.name
        && trackingRef == config.trackingRef
        && basicTypesRefIgnored == config.basicTypesRefIgnored
        && stringRefIgnored == config.stringRefIgnored
        && timeRefIgnored == config.timeRefIgnored
        && copyRef == config.copyRef
        && codeGenEnabled == config.codeGenEnabled
        && checkClassVersion == config.checkClassVersion
        && checkJdkClassSerializable == config.checkJdkClassSerializable
        && compressString == config.compressString
        && writeNumUtf16BytesForUtf8Encoding == config.writeNumUtf16BytesForUtf8Encoding
        && compressInt == config.compressInt
        && compressLong == config.compressLong
        && bufferSizeLimitBytes == config.bufferSizeLimitBytes
        && requireClassRegistration == config.requireClassRegistration
        && suppressClassRegistrationWarnings == config.suppressClassRegistrationWarnings
        && registerGuavaTypes == config.registerGuavaTypes
        && metaShareEnabled == config.metaShareEnabled
        && scopedMetaShareEnabled == config.scopedMetaShareEnabled
        && Objects.equals(metaCompressor, config.metaCompressor)
        && asyncCompilationEnabled == config.asyncCompilationEnabled
        && deserializeNonexistentClass == config.deserializeNonexistentClass
        && scalaOptimizationEnabled == config.scalaOptimizationEnabled
        && language == config.language
        && compatibleMode == config.compatibleMode
        && Objects.equals(defaultJDKStreamSerializerType, config.defaultJDKStreamSerializerType)
        && longEncoding == config.longEncoding;
  }

  @Override
  public int hashCode() {
    return Objects.hash(
        name,
        language,
        trackingRef,
        basicTypesRefIgnored,
        stringRefIgnored,
        timeRefIgnored,
        copyRef,
        codeGenEnabled,
        checkClassVersion,
        compatibleMode,
        checkJdkClassSerializable,
        defaultJDKStreamSerializerType,
        compressString,
        writeNumUtf16BytesForUtf8Encoding,
        compressInt,
        compressLong,
        longEncoding,
        bufferSizeLimitBytes,
        requireClassRegistration,
        suppressClassRegistrationWarnings,
        registerGuavaTypes,
        metaShareEnabled,
        scopedMetaShareEnabled,
        metaCompressor,
        asyncCompilationEnabled,
        deserializeNonexistentClass,
        scalaOptimizationEnabled);
  }

  private static final AtomicInteger counter = new AtomicInteger(0);
  // Different config instance with equality will be hold only one instance, no memory
  // leak will happen.
  private static final ConcurrentMap<Config, Integer> configIdMap = new ConcurrentHashMap<>();

  public int getConfigHash() {
    if (configHash == 0) {
      configHash = configIdMap.computeIfAbsent(this, k -> counter.incrementAndGet());
    }
    return configHash;
  }
}<|MERGE_RESOLUTION|>--- conflicted
+++ resolved
@@ -59,7 +59,6 @@
   private final boolean asyncCompilationEnabled;
   private final boolean deserializeNonexistentClass;
   private final boolean scalaOptimizationEnabled;
-  private final boolean chunkSerializeMapEnabled;
   private transient int configHash;
   private final boolean deserializeNonexistentEnumValueAsNull;
   private final boolean serializeEnumByName;
@@ -98,9 +97,6 @@
     asyncCompilationEnabled = builder.asyncCompilationEnabled;
     scalaOptimizationEnabled = builder.scalaOptimizationEnabled;
     deserializeNonexistentEnumValueAsNull = builder.deserializeNonexistentEnumValueAsNull;
-<<<<<<< HEAD
-    chunkSerializeMapEnabled = builder.chunkSerializeMapEnabled;
-=======
     serializeEnumByName = builder.serializeEnumByName;
     bufferSizeLimitBytes = builder.bufferSizeLimitBytes;
   }
@@ -108,7 +104,6 @@
   /** Returns the name for Fury serialization. */
   public String getName() {
     return name;
->>>>>>> 4f2b88d4
   }
 
   public Language getLanguage() {
@@ -272,10 +267,6 @@
    */
   public boolean isAsyncCompilationEnabled() {
     return asyncCompilationEnabled;
-  }
-
-  public boolean isChunkSerializeMapEnabled() {
-    return chunkSerializeMapEnabled;
   }
 
   /** Whether enable scala-specific serialization optimization. */
