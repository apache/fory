--- conflicted
+++ resolved
@@ -28,11 +28,7 @@
 import static org.apache.fury.type.TypeUtils.OBJECT_TYPE;
 import static org.apache.fury.type.TypeUtils.getRawType;
 
-<<<<<<< HEAD
-import com.google.common.reflect.TypeToken;
-=======
 import com.google.common.collect.ImmutableMap;
->>>>>>> a0036240
 import java.io.Externalizable;
 import java.io.IOException;
 import java.io.Serializable;
@@ -1489,7 +1485,6 @@
       MetaStringBytes packageBytes = metaStringResolver.readMetaStringBytesWithFlag(buffer, header);
       MetaStringBytes simpleClassNameBytes = metaStringResolver.readMetaStringBytes(buffer);
       classInfo = loadBytesToClassInfo(packageBytes, simpleClassNameBytes);
-
     } else {
       classInfo = registeredId2ClassInfo[(short) (header >> 1)];
     }
