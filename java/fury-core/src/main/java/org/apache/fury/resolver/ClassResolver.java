/*
 * Licensed to the Apache Software Foundation (ASF) under one
 * or more contributor license agreements.  See the NOTICE file
 * distributed with this work for additional information
 * regarding copyright ownership.  The ASF licenses this file
 * to you under the Apache License, Version 2.0 (the
 * "License"); you may not use this file except in compliance
 * with the License.  You may obtain a copy of the License at
 *
 *   http://www.apache.org/licenses/LICENSE-2.0
 *
 * Unless required by applicable law or agreed to in writing,
 * software distributed under the License is distributed on an
 * "AS IS" BASIS, WITHOUT WARRANTIES OR CONDITIONS OF ANY
 * KIND, either express or implied.  See the License for the
 * specific language governing permissions and limitations
 * under the License.
 */

package org.apache.fury.resolver;

import static org.apache.fury.Fury.NOT_SUPPORT_XLANG;
import static org.apache.fury.meta.ClassDef.SIZE_TWO_BYTES_FLAG;
import static org.apache.fury.meta.Encoders.PACKAGE_DECODER;
import static org.apache.fury.meta.Encoders.PACKAGE_ENCODER;
import static org.apache.fury.meta.Encoders.TYPE_NAME_DECODER;
import static org.apache.fury.serializer.CodegenSerializer.loadCodegenSerializer;
import static org.apache.fury.serializer.CodegenSerializer.loadCompatibleCodegenSerializer;
import static org.apache.fury.serializer.CodegenSerializer.supportCodegenForJavaSerialization;
import static org.apache.fury.type.TypeUtils.OBJECT_TYPE;
import static org.apache.fury.type.TypeUtils.getRawType;

import java.io.Externalizable;
import java.io.IOException;
import java.io.Serializable;
import java.lang.reflect.Field;
import java.lang.reflect.Type;
import java.math.BigDecimal;
import java.math.BigInteger;
import java.nio.ByteBuffer;
import java.nio.charset.Charset;
import java.sql.Timestamp;
import java.time.Instant;
import java.time.LocalDateTime;
import java.time.ZoneId;
import java.util.ArrayList;
import java.util.Arrays;
import java.util.Calendar;
import java.util.Collection;
import java.util.Collections;
import java.util.Comparator;
import java.util.Date;
import java.util.EnumSet;
import java.util.HashMap;
import java.util.HashSet;
import java.util.LinkedHashMap;
import java.util.LinkedList;
import java.util.List;
import java.util.Locale;
import java.util.Map;
import java.util.Objects;
import java.util.Optional;
import java.util.OptionalInt;
import java.util.Set;
import java.util.SortedMap;
import java.util.TimeZone;
import java.util.TreeMap;
import java.util.TreeSet;
import java.util.concurrent.ArrayBlockingQueue;
import java.util.concurrent.ConcurrentHashMap;
import java.util.concurrent.ConcurrentMap;
import java.util.concurrent.LinkedBlockingQueue;
import java.util.concurrent.atomic.AtomicBoolean;
import java.util.concurrent.atomic.AtomicInteger;
import java.util.concurrent.atomic.AtomicLong;
import java.util.concurrent.atomic.AtomicReference;
import java.util.function.Supplier;
import java.util.stream.Collectors;
import org.apache.fury.Fury;
import org.apache.fury.FuryCopyable;
import org.apache.fury.annotation.CodegenInvoke;
import org.apache.fury.annotation.Internal;
import org.apache.fury.builder.CodecUtils;
import org.apache.fury.builder.Generated;
import org.apache.fury.builder.JITContext;
import org.apache.fury.codegen.CodeGenerator;
import org.apache.fury.codegen.Expression;
import org.apache.fury.codegen.Expression.Invoke;
import org.apache.fury.codegen.Expression.Literal;
import org.apache.fury.collection.IdentityMap;
import org.apache.fury.collection.IdentityObjectIntMap;
import org.apache.fury.collection.LongMap;
import org.apache.fury.collection.ObjectArray;
import org.apache.fury.collection.ObjectMap;
import org.apache.fury.collection.Tuple2;
import org.apache.fury.config.CompatibleMode;
import org.apache.fury.config.Language;
import org.apache.fury.exception.InsecureException;
import org.apache.fury.logging.Logger;
import org.apache.fury.logging.LoggerFactory;
import org.apache.fury.memory.MemoryBuffer;
import org.apache.fury.memory.Platform;
import org.apache.fury.meta.ClassDef;
import org.apache.fury.meta.ClassSpec;
import org.apache.fury.meta.Encoders;
import org.apache.fury.meta.MetaString;
import org.apache.fury.reflect.ReflectionUtils;
import org.apache.fury.reflect.TypeRef;
import org.apache.fury.serializer.ArraySerializers;
import org.apache.fury.serializer.BufferSerializers;
import org.apache.fury.serializer.CodegenSerializer.LazyInitBeanSerializer;
import org.apache.fury.serializer.CompatibleSerializer;
import org.apache.fury.serializer.EnumSerializer;
import org.apache.fury.serializer.ExternalizableSerializer;
import org.apache.fury.serializer.FuryCopyableSerializer;
import org.apache.fury.serializer.JavaSerializer;
import org.apache.fury.serializer.JdkProxySerializer;
import org.apache.fury.serializer.LambdaSerializer;
import org.apache.fury.serializer.LocaleSerializer;
import org.apache.fury.serializer.MetaSharedSerializer;
import org.apache.fury.serializer.NonexistentClass;
import org.apache.fury.serializer.NonexistentClass.NonexistentMetaShared;
import org.apache.fury.serializer.NonexistentClass.NonexistentSkip;
import org.apache.fury.serializer.NonexistentClassSerializers;
import org.apache.fury.serializer.NonexistentClassSerializers.NonexistentClassSerializer;
import org.apache.fury.serializer.ObjectSerializer;
import org.apache.fury.serializer.OptionalSerializers;
import org.apache.fury.serializer.PrimitiveSerializers;
import org.apache.fury.serializer.ReplaceResolveSerializer;
import org.apache.fury.serializer.Serializer;
import org.apache.fury.serializer.SerializerFactory;
import org.apache.fury.serializer.Serializers;
import org.apache.fury.serializer.StringSerializer;
import org.apache.fury.serializer.StructSerializer;
import org.apache.fury.serializer.TimeSerializers;
import org.apache.fury.serializer.collection.ChildContainerSerializers;
import org.apache.fury.serializer.collection.CollectionSerializer;
import org.apache.fury.serializer.collection.CollectionSerializers;
import org.apache.fury.serializer.collection.GuavaCollectionSerializers;
import org.apache.fury.serializer.collection.ImmutableCollectionSerializers;
import org.apache.fury.serializer.collection.MapSerializer;
import org.apache.fury.serializer.collection.MapSerializers;
import org.apache.fury.serializer.collection.SubListSerializers;
import org.apache.fury.serializer.collection.SynchronizedSerializers;
import org.apache.fury.serializer.collection.UnmodifiableSerializers;
import org.apache.fury.serializer.scala.SingletonCollectionSerializer;
import org.apache.fury.serializer.scala.SingletonMapSerializer;
import org.apache.fury.serializer.scala.SingletonObjectSerializer;
import org.apache.fury.serializer.shim.ShimDispatcher;
import org.apache.fury.type.Descriptor;
import org.apache.fury.type.GenericType;
import org.apache.fury.type.ScalaTypes;
import org.apache.fury.type.TypeUtils;
import org.apache.fury.type.Types;
import org.apache.fury.util.GraalvmSupport;
import org.apache.fury.util.Preconditions;
import org.apache.fury.util.function.Functions;

/**
 * Class registry for types of serializing objects, responsible for reading/writing types, setting
 * up relations between serializer and types.
 */
@SuppressWarnings({"rawtypes", "unchecked"})
public class ClassResolver {
  private static final Logger LOG = LoggerFactory.getLogger(ClassResolver.class);

  // bit 0 unset indicates class is written as an id.
  public static final byte USE_CLASS_VALUE_FLAG = 0b1;
  // preserve 0 as flag for class id not set in ClassInfo`
  public static final short NO_CLASS_ID = (short) 0;
  public static final short LAMBDA_STUB_ID = 1;
  public static final short JDK_PROXY_STUB_ID = 2;
  public static final short REPLACE_STUB_ID = 3;
  // Note: following pre-defined class id should be continuous, since they may be used based range.
  public static final short PRIMITIVE_VOID_CLASS_ID = (short) (REPLACE_STUB_ID + 1);
  public static final short PRIMITIVE_BOOLEAN_CLASS_ID = (short) (PRIMITIVE_VOID_CLASS_ID + 1);
  public static final short PRIMITIVE_BYTE_CLASS_ID = (short) (PRIMITIVE_VOID_CLASS_ID + 2);
  public static final short PRIMITIVE_CHAR_CLASS_ID = (short) (PRIMITIVE_VOID_CLASS_ID + 3);
  public static final short PRIMITIVE_SHORT_CLASS_ID = (short) (PRIMITIVE_VOID_CLASS_ID + 4);
  public static final short PRIMITIVE_INT_CLASS_ID = (short) (PRIMITIVE_VOID_CLASS_ID + 5);
  public static final short PRIMITIVE_FLOAT_CLASS_ID = (short) (PRIMITIVE_VOID_CLASS_ID + 6);
  public static final short PRIMITIVE_LONG_CLASS_ID = (short) (PRIMITIVE_VOID_CLASS_ID + 7);
  public static final short PRIMITIVE_DOUBLE_CLASS_ID = (short) (PRIMITIVE_VOID_CLASS_ID + 8);
  public static final short VOID_CLASS_ID = (short) (PRIMITIVE_DOUBLE_CLASS_ID + 1);
  public static final short BOOLEAN_CLASS_ID = (short) (VOID_CLASS_ID + 1);
  public static final short BYTE_CLASS_ID = (short) (VOID_CLASS_ID + 2);
  public static final short CHAR_CLASS_ID = (short) (VOID_CLASS_ID + 3);
  public static final short SHORT_CLASS_ID = (short) (VOID_CLASS_ID + 4);
  public static final short INTEGER_CLASS_ID = (short) (VOID_CLASS_ID + 5);
  public static final short FLOAT_CLASS_ID = (short) (VOID_CLASS_ID + 6);
  public static final short LONG_CLASS_ID = (short) (VOID_CLASS_ID + 7);
  public static final short DOUBLE_CLASS_ID = (short) (VOID_CLASS_ID + 8);
  public static final short STRING_CLASS_ID = (short) (VOID_CLASS_ID + 9);
  public static final short PRIMITIVE_BOOLEAN_ARRAY_CLASS_ID = (short) (STRING_CLASS_ID + 1);
  public static final short PRIMITIVE_BYTE_ARRAY_CLASS_ID = (short) (STRING_CLASS_ID + 2);
  public static final short PRIMITIVE_CHAR_ARRAY_CLASS_ID = (short) (STRING_CLASS_ID + 3);
  public static final short PRIMITIVE_SHORT_ARRAY_CLASS_ID = (short) (STRING_CLASS_ID + 4);
  public static final short PRIMITIVE_INT_ARRAY_CLASS_ID = (short) (STRING_CLASS_ID + 5);
  public static final short PRIMITIVE_FLOAT_ARRAY_CLASS_ID = (short) (STRING_CLASS_ID + 6);
  public static final short PRIMITIVE_LONG_ARRAY_CLASS_ID = (short) (STRING_CLASS_ID + 7);
  public static final short PRIMITIVE_DOUBLE_ARRAY_CLASS_ID = (short) (STRING_CLASS_ID + 8);
  public static final short STRING_ARRAY_CLASS_ID = (short) (PRIMITIVE_DOUBLE_ARRAY_CLASS_ID + 1);
  public static final short OBJECT_ARRAY_CLASS_ID = (short) (PRIMITIVE_DOUBLE_ARRAY_CLASS_ID + 2);
  public static final short ARRAYLIST_CLASS_ID = (short) (PRIMITIVE_DOUBLE_ARRAY_CLASS_ID + 3);
  public static final short HASHMAP_CLASS_ID = (short) (PRIMITIVE_DOUBLE_ARRAY_CLASS_ID + 4);
  public static final short HASHSET_CLASS_ID = (short) (PRIMITIVE_DOUBLE_ARRAY_CLASS_ID + 5);
  public static final short CLASS_CLASS_ID = (short) (PRIMITIVE_DOUBLE_ARRAY_CLASS_ID + 6);
  public static final short EMPTY_OBJECT_ID = (short) (PRIMITIVE_DOUBLE_ARRAY_CLASS_ID + 7);
  // use a lower load factor to minimize hash collision
  private static final float furyMapLoadFactor = 0.25f;
  private static final int estimatedNumRegistered = 150;
<<<<<<< HEAD
=======
  private static final String SET_META__CONTEXT_MSG =
      "Meta context must be set before serialization, "
          + "please set meta context by SerializationContext.setMetaContext";
>>>>>>> 57a9eae2
  private static final ClassInfo NIL_CLASS_INFO =
      new ClassInfo(null, null, null, null, false, null, NO_CLASS_ID, NOT_SUPPORT_XLANG);

  private final Fury fury;
  private ClassInfo[] registeredId2ClassInfo = new ClassInfo[] {};

  // IdentityMap has better lookup performance, when loadFactor is 0.05f, performance is better
  private final IdentityMap<Class<?>, ClassInfo> classInfoMap =
      new IdentityMap<>(estimatedNumRegistered, furyMapLoadFactor);
  private ClassInfo classInfoCache;
  // Every deserialization for unregistered class will query it, performance is important.
  private final ObjectMap<ClassNameBytes, ClassInfo> compositeClassNameBytes2ClassInfo =
      new ObjectMap<>(16, furyMapLoadFactor);
  private final MetaStringResolver metaStringResolver;
  private final boolean metaContextShareEnabled;
  private final Map<Class<?>, ClassDef> classDefMap = new HashMap<>();
  private Class<?> currentReadClass;
  // class id of last default registered class.
  private short innerEndClassId;
  private final ExtRegistry extRegistry;
  private final ShimDispatcher shimDispatcher;

  private static class ExtRegistry {
    // Here we set it to 1 because `NO_CLASS_ID` is 0 to avoid calculating it again in
    // `register(Class<?> cls)`.
    private short classIdGenerator = 1;
    private SerializerFactory serializerFactory;
    private final IdentityMap<Class<?>, Short> registeredClassIdMap =
        new IdentityMap<>(estimatedNumRegistered);
    private final Map<String, Class<?>> registeredClasses = new HashMap<>(estimatedNumRegistered);
    // avoid potential recursive call for seq codec generation.
    // ex. A->field1: B, B.field1: A
    private final Set<Class<?>> getClassCtx = new HashSet<>();
    private final Map<Class<?>, FieldResolver> fieldResolverMap = new HashMap<>();
    private final LongMap<Tuple2<ClassDef, ClassInfo>> classIdToDef = new LongMap<>();
    private final Map<Class<?>, ClassDef> currentLayerClassDef = new HashMap<>();
    // TODO(chaokunyang) Better to  use soft reference, see ObjectStreamClass.
    private final ConcurrentHashMap<Tuple2<Class<?>, Boolean>, SortedMap<Field, Descriptor>>
        descriptorsCache = new ConcurrentHashMap<>();
    private ClassChecker classChecker = (classResolver, className) -> true;
    private GenericType objectGenericType;
    private Map<List<ClassLoader>, CodeGenerator> codeGeneratorMap = new HashMap<>();
  }

  public ClassResolver(Fury fury) {
    this.fury = fury;
    metaStringResolver = fury.getMetaStringResolver();
    classInfoCache = NIL_CLASS_INFO;
    metaContextShareEnabled = fury.getConfig().isMetaShareEnabled();
    extRegistry = new ExtRegistry();
    extRegistry.objectGenericType = buildGenericType(OBJECT_TYPE);
    shimDispatcher = new ShimDispatcher(fury);
    ClassResolver._addGraalvmClassRegistry(fury.getConfig().getConfigHash(), this);
  }

  public void initialize() {
    register(LambdaSerializer.ReplaceStub.class, LAMBDA_STUB_ID);
    register(JdkProxySerializer.ReplaceStub.class, JDK_PROXY_STUB_ID);
    register(ReplaceResolveSerializer.ReplaceStub.class, REPLACE_STUB_ID);
    register(void.class, PRIMITIVE_VOID_CLASS_ID);
    register(boolean.class, PRIMITIVE_BOOLEAN_CLASS_ID);
    register(byte.class, PRIMITIVE_BYTE_CLASS_ID);
    register(char.class, PRIMITIVE_CHAR_CLASS_ID);
    register(short.class, PRIMITIVE_SHORT_CLASS_ID);
    register(int.class, PRIMITIVE_INT_CLASS_ID);
    register(float.class, PRIMITIVE_FLOAT_CLASS_ID);
    register(long.class, PRIMITIVE_LONG_CLASS_ID);
    register(double.class, PRIMITIVE_DOUBLE_CLASS_ID);
    register(Void.class, VOID_CLASS_ID);
    register(Boolean.class, BOOLEAN_CLASS_ID);
    register(Byte.class, BYTE_CLASS_ID);
    register(Character.class, CHAR_CLASS_ID);
    register(Short.class, SHORT_CLASS_ID);
    register(Integer.class, INTEGER_CLASS_ID);
    register(Float.class, FLOAT_CLASS_ID);
    register(Long.class, LONG_CLASS_ID);
    register(Double.class, DOUBLE_CLASS_ID);
    register(String.class, STRING_CLASS_ID);
    register(boolean[].class, PRIMITIVE_BOOLEAN_ARRAY_CLASS_ID);
    register(byte[].class, PRIMITIVE_BYTE_ARRAY_CLASS_ID);
    register(char[].class, PRIMITIVE_CHAR_ARRAY_CLASS_ID);
    register(short[].class, PRIMITIVE_SHORT_ARRAY_CLASS_ID);
    register(int[].class, PRIMITIVE_INT_ARRAY_CLASS_ID);
    register(float[].class, PRIMITIVE_FLOAT_ARRAY_CLASS_ID);
    register(long[].class, PRIMITIVE_LONG_ARRAY_CLASS_ID);
    register(double[].class, PRIMITIVE_DOUBLE_ARRAY_CLASS_ID);
    register(String[].class, STRING_ARRAY_CLASS_ID);
    register(Object[].class, OBJECT_ARRAY_CLASS_ID);
    register(ArrayList.class, ARRAYLIST_CLASS_ID);
    register(HashMap.class, HASHMAP_CLASS_ID);
    register(HashSet.class, HASHSET_CLASS_ID);
    register(Class.class, CLASS_CLASS_ID);
    register(Object.class, EMPTY_OBJECT_ID);
    registerCommonUsedClasses();
    registerDefaultClasses();
    addDefaultSerializers();
    shimDispatcher.initialize();
    innerEndClassId = extRegistry.classIdGenerator;
  }

  private void addDefaultSerializers() {
    // primitive types will be boxed.
    addDefaultSerializer(String.class, new StringSerializer(fury));
    PrimitiveSerializers.registerDefaultSerializers(fury);
    Serializers.registerDefaultSerializers(fury);
    ArraySerializers.registerDefaultSerializers(fury);
    TimeSerializers.registerDefaultSerializers(fury);
    OptionalSerializers.registerDefaultSerializers(fury);
    CollectionSerializers.registerDefaultSerializers(fury);
    MapSerializers.registerDefaultSerializers(fury);
    addDefaultSerializer(Locale.class, new LocaleSerializer(fury));
    addDefaultSerializer(
        LambdaSerializer.ReplaceStub.class,
        new LambdaSerializer(fury, LambdaSerializer.ReplaceStub.class));
    addDefaultSerializer(
        JdkProxySerializer.ReplaceStub.class,
        new JdkProxySerializer(fury, JdkProxySerializer.ReplaceStub.class));
    addDefaultSerializer(
        ReplaceResolveSerializer.ReplaceStub.class,
        new ReplaceResolveSerializer(fury, ReplaceResolveSerializer.ReplaceStub.class));
    SynchronizedSerializers.registerSerializers(fury);
    UnmodifiableSerializers.registerSerializers(fury);
    ImmutableCollectionSerializers.registerSerializers(fury);
    SubListSerializers.registerSerializers(fury, true);
    if (fury.getConfig().registerGuavaTypes()) {
      GuavaCollectionSerializers.registerDefaultSerializers(fury);
    }
    if (fury.getConfig().deserializeNonexistentClass()) {
      if (metaContextShareEnabled) {
        addDefaultSerializer(
            NonexistentMetaShared.class, new NonexistentClassSerializer(fury, null));
        // Those class id must be known in advance, here is two bytes, so
        // `NonexistentClassSerializer.writeClassDef`
        // can overwrite written classinfo and replace with real classinfo.
        short classId =
            Objects.requireNonNull(classInfoMap.get(NonexistentMetaShared.class)).classId;
        Preconditions.checkArgument(classId > 63 && classId < 8192, classId);
      } else {
        register(NonexistentSkip.class);
      }
    }
  }

  private void addDefaultSerializer(Class<?> type, Class<? extends Serializer> serializerClass) {
    addDefaultSerializer(type, Serializers.newSerializer(fury, type, serializerClass));
  }

  private void addDefaultSerializer(Class type, Serializer serializer) {
    registerSerializer(type, serializer);
    register(type);
  }

  /** Register common class ahead to get smaller class id for serialization. */
  private void registerCommonUsedClasses() {
    register(LinkedList.class, TreeSet.class);
    register(LinkedHashMap.class, TreeMap.class);
    register(Date.class, Timestamp.class, LocalDateTime.class, Instant.class);
    register(BigInteger.class, BigDecimal.class);
    register(Optional.class, OptionalInt.class);
    register(Boolean[].class, Byte[].class, Short[].class, Character[].class);
    register(Integer[].class, Float[].class, Long[].class, Double[].class);
  }

  private void registerDefaultClasses() {
    register(Platform.HEAP_BYTE_BUFFER_CLASS);
    register(Platform.DIRECT_BYTE_BUFFER_CLASS);
    register(Comparator.naturalOrder().getClass());
    register(Comparator.reverseOrder().getClass());
    register(ConcurrentHashMap.class);
    register(ArrayBlockingQueue.class);
    register(LinkedBlockingQueue.class);
    register(AtomicBoolean.class);
    register(AtomicInteger.class);
    register(AtomicLong.class);
    register(AtomicReference.class);
    register(EnumSet.allOf(Language.class).getClass());
    register(EnumSet.of(Language.JAVA).getClass());
    register(Throwable.class, StackTraceElement.class, Exception.class, RuntimeException.class);
    register(NullPointerException.class);
    register(IOException.class);
    register(IllegalArgumentException.class);
    register(IllegalStateException.class);
    register(IndexOutOfBoundsException.class, ArrayIndexOutOfBoundsException.class);
  }

  /** register class. */
  public void register(Class<?> cls) {
    if (!extRegistry.registeredClassIdMap.containsKey(cls)) {
      while (extRegistry.classIdGenerator < registeredId2ClassInfo.length
          && registeredId2ClassInfo[extRegistry.classIdGenerator] != null) {
        extRegistry.classIdGenerator++;
      }
      register(cls, extRegistry.classIdGenerator);
    }
  }

  public void register(String className) {
    register(loadClass(className, false, 0, false));
  }

  public void register(Class<?>... classes) {
    for (Class<?> cls : classes) {
      register(cls);
    }
  }

  public void register(Class<?> cls, boolean createSerializer) {
    register(cls);
    if (createSerializer) {
      createSerializerAhead(cls);
    }
  }

  /** register class with given type tag which will be used for cross-language serialization. */
  public void register(Class<?> cls, String typeTag) {
    if (fury.getLanguage() == Language.JAVA) {
      throw new IllegalArgumentException(
          "Java serialization should register class by "
              + "Fury#register(Class) or Fury.register(Class<?>, Short)");
    }
    register(cls);
    addSerializer(cls, new StructSerializer<>(fury, cls));
  }

  /**
   * Register class with specified id. Currently class id must be `classId >= 0 && classId < 32767`.
   * In the future this limitation may be relaxed.
   */
  public void register(Class<?> cls, int classId) {
    // class id must be less than Integer.MAX_VALUE/2 since we use bit 0 as class id flag.
    Preconditions.checkArgument(classId >= 0 && classId < Short.MAX_VALUE);
    if (extRegistry.registeredClassIdMap.containsKey(cls)) {
      throw new IllegalArgumentException(
          String.format(
              "Class %s already registered with id %s.",
              cls, extRegistry.registeredClassIdMap.get(cls)));
    }
    if (extRegistry.registeredClasses.containsKey(cls.getName())) {
      throw new IllegalArgumentException(
          String.format(
              "Class %s with name %s has been registered, registering class with same name are not allowed.",
              extRegistry.registeredClasses.get(cls.getName()), cls.getName()));
    }
    short id = (short) classId;
    if (id < registeredId2ClassInfo.length && registeredId2ClassInfo[id] != null) {
      throw new IllegalArgumentException(
          String.format(
              "Class %s with id %s has been registered, registering class %s with same id are not allowed.",
              registeredId2ClassInfo[id].getCls(), id, cls.getName()));
    }
    extRegistry.registeredClassIdMap.put(cls, id);
    if (registeredId2ClassInfo.length <= id) {
      ClassInfo[] tmp = new ClassInfo[(id + 1) * 2];
      System.arraycopy(registeredId2ClassInfo, 0, tmp, 0, registeredId2ClassInfo.length);
      registeredId2ClassInfo = tmp;
    }
    ClassInfo classInfo = classInfoMap.get(cls);
    if (classInfo != null) {
      classInfo.classId = id;
    } else {
      classInfo = new ClassInfo(this, cls, null, id, NOT_SUPPORT_XLANG);
      // make `extRegistry.registeredClassIdMap` and `classInfoMap` share same classInfo
      // instances.
      classInfoMap.put(cls, classInfo);
    }
    // serializer will be set lazily in `addSerializer` method if it's null.
    registeredId2ClassInfo[id] = classInfo;
    extRegistry.registeredClasses.put(cls.getName(), cls);
    extRegistry.classIdGenerator++;
  }

<<<<<<< HEAD
  public void register(Class<?> cls, int id, boolean createSerializer) {
=======
  public void register(String className, int classId) {
    register(loadClass(className, false, 0, false), classId);
  }

  public void register(Class<?> cls, Short id, boolean createSerializer) {
>>>>>>> 57a9eae2
    register(cls, id);
    if (createSerializer) {
      createSerializerAhead(cls);
    }
  }

  public void register(String className, Short classId, boolean createSerializer) {
    register(loadClass(className, false, 0, false), classId, createSerializer);
  }

  public boolean isRegistered(Class<?> cls) {
    return extRegistry.registeredClassIdMap.get(cls) != null;
  }

  public Short getRegisteredClassId(Class<?> cls) {
    return extRegistry.registeredClassIdMap.get(cls);
  }

  public Class<?> getRegisteredClass(short id) {
    if (id < registeredId2ClassInfo.length) {
      ClassInfo classInfo = registeredId2ClassInfo[id];
      if (classInfo != null) {
        return classInfo.cls;
      }
    }
    return null;
  }

  public List<Class<?>> getRegisteredClasses() {
    return Arrays.stream(registeredId2ClassInfo)
        .filter(Objects::nonNull)
        .map(info -> info.cls)
        .collect(Collectors.toList());
  }

  /**
   * Mark non-inner registered final types as non-final to write class def for those types. Note if
   * a class is registered but not an inner class with inner serializer, it will still be taken as
   * non-final to write class def, so that it can be deserialized by the peer still.
   */
  public boolean isMonomorphic(Class<?> clz) {
    if (fury.getConfig().isMetaShareEnabled()) {
      // can't create final map/collection type using TypeUtils.mapOf(TypeToken<K>,
      // TypeToken<V>)
      if (!ReflectionUtils.isMonomorphic(clz)) {
        return false;
      }
      if (Map.class.isAssignableFrom(clz) || Collection.class.isAssignableFrom(clz)) {
        return false;
      }
      if (clz.isArray()) {
        Class<?> component = TypeUtils.getArrayComponent(clz);
        return isMonomorphic(component);
      }
      return (isInnerClass(clz) || clz.isEnum());
    }
    return ReflectionUtils.isMonomorphic(clz);
  }

  /** Returns true if <code>cls</code> is fury inner registered class. */
  boolean isInnerClass(Class<?> cls) {
    Short classId = extRegistry.registeredClassIdMap.get(cls);
    if (classId == null) {
      ClassInfo classInfo = getClassInfo(cls, false);
      if (classInfo != null) {
        classId = classInfo.getClassId();
      }
    }
    return classId != null && classId != NO_CLASS_ID && classId < innerEndClassId;
  }

  /**
   * Return true if the class has jdk `writeReplace`/`readResolve` method defined, which we need to
   * use {@link ReplaceResolveSerializer}.
   */
  public static boolean useReplaceResolveSerializer(Class<?> clz) {
    // FIXME class with `writeReplace` method defined should be Serializable,
    //  but hessian ignores this check and many existing system are using hessian.
    return (JavaSerializer.getWriteReplaceMethod(clz) != null)
        || JavaSerializer.getReadResolveMethod(clz) != null;
  }

  /**
   * Return true if a class satisfy following requirements.
   * <li>implements {@link Serializable}
   * <li>is not an {@link Enum}
   * <li>is not an array
   * <li>Doesn't have {@code readResolve}/{@code writePlace} method
   * <li>has {@code readObject}/{@code writeObject} method, but doesn't implements {@link
   *     Externalizable}
   * <li/>
   */
  public static boolean requireJavaSerialization(Class<?> clz) {
    if (clz.isEnum() || clz.isArray()) {
      return false;
    }
    if (ReflectionUtils.isDynamicGeneratedCLass(clz)) {
      // use corresponding serializer.
      return false;
    }
    if (!Serializable.class.isAssignableFrom(clz)) {
      return false;
    }
    if (useReplaceResolveSerializer(clz)) {
      return false;
    }
    if (Externalizable.class.isAssignableFrom(clz)) {
      return false;
    } else {
      // `AnnotationInvocationHandler#readObject` may invoke `toString` of object, which may be
      // risky.
      // For example, JsonObject#toString may invoke `getter`.
      // Use fury serialization to avoid this.
      if ("sun.reflect.annotation.AnnotationInvocationHandler".equals(clz.getName())) {
        return false;
      }
      return JavaSerializer.getReadObjectMethod(clz) != null
          || JavaSerializer.getWriteObjectMethod(clz) != null;
    }
  }

  /**
   * Register a Serializer.
   *
   * @param type class needed to be serialized/deserialized
   * @param serializerClass serializer class can be created with {@link Serializers#newSerializer}
   * @param <T> type of class
   */
  public <T> void registerSerializer(Class<T> type, Class<? extends Serializer> serializerClass) {
    registerSerializer(type, Serializers.newSerializer(fury, type, serializerClass));
  }

  /**
   * If a serializer exists before, it will be replaced by new serializer.
   *
   * @param type class needed to be serialized/deserialized
   * @param serializer serializer for object of {@code type}
   */
  public void registerSerializer(Class<?> type, Serializer<?> serializer) {
    if (!extRegistry.registeredClassIdMap.containsKey(type)
        && fury.getLanguage() == Language.JAVA) {
      register(type);
    }
    if (fury.getConfig().getLanguage() != Language.JAVA) {
      if (isSet(type)) {
        getClassInfo(type).xtypeId = Types.SET;
      } else if (isCollection(type)) {
        getClassInfo(type).xtypeId = Types.LIST;
      } else if (isMap(type)) {
        getClassInfo(type).xtypeId = Types.MAP;
      }
    }
    addSerializer(type, serializer);
  }

  public void setSerializerFactory(SerializerFactory serializerFactory) {
    this.extRegistry.serializerFactory = serializerFactory;
  }

  public SerializerFactory getSerializerFactory() {
    return extRegistry.serializerFactory;
  }

  /**
   * Set the serializer for <code>cls</code>, overwrite serializer if exists. Note if class info is
   * already related with a class, this method should try to reuse that class info, otherwise jit
   * callback to update serializer won't take effect in some cases since it can't change that
   * classinfo.
   */
  public <T> void setSerializer(Class<T> cls, Serializer<T> serializer) {
    addSerializer(cls, serializer);
  }

  /** Set serializer for class whose name is {@code className}. */
  public void setSerializer(String className, Class<? extends Serializer> serializer) {
    for (Map.Entry<Class<?>, ClassInfo> entry : classInfoMap.iterable()) {
      if (extRegistry.registeredClasses.containsKey(className)) {
        LOG.warn("Skip clear serializer for registered class {}", className);
        return;
      }
      Class<?> cls = entry.getKey();
      if (cls.getName().equals(className)) {
        LOG.info("Clear serializer for class {}.", className);
        entry.getValue().setSerializer(this, Serializers.newSerializer(fury, cls, serializer));
        classInfoCache = NIL_CLASS_INFO;
        return;
      }
    }
  }

  /** Set serializer for classes starts with {@code classNamePrefix}. */
  public void setSerializers(String classNamePrefix, Class<? extends Serializer> serializer) {
    for (Map.Entry<Class<?>, ClassInfo> entry : classInfoMap.iterable()) {
      Class<?> cls = entry.getKey();
      String className = cls.getName();
      if (extRegistry.registeredClasses.containsKey(className)) {
        continue;
      }
      if (className.startsWith(classNamePrefix)) {
        LOG.info("Clear serializer for class {}.", className);
        entry.getValue().setSerializer(this, Serializers.newSerializer(fury, cls, serializer));
        classInfoCache = NIL_CLASS_INFO;
      }
    }
  }

  /**
   * Reset serializer if <code>serializer</code> is not null, otherwise clear serializer for <code>
   * cls</code>.
   *
   * @see #setSerializer
   * @see #clearSerializer
   * @see #createSerializerSafe
   */
  public <T> void resetSerializer(Class<T> cls, Serializer<T> serializer) {
    if (serializer == null) {
      clearSerializer(cls);
    } else {
      setSerializer(cls, serializer);
    }
  }

  /**
   * Set serializer to avoid circular error when there is a serializer query for fields by {@link
   * #readClassInfoWithMetaShare} and {@link #getSerializer(Class)} which access current creating
   * serializer. This method is used to avoid overwriting existing serializer for class when
   * creating a data serializer for serialization of parts fields of a class.
   */
  public <T> void setSerializerIfAbsent(Class<T> cls, Serializer<T> serializer) {
    Serializer<T> s = getSerializer(cls, false);
    if (s == null) {
      setSerializer(cls, serializer);
    }
  }

  /** Clear serializer associated with <code>cls</code> if not null. */
  public void clearSerializer(Class<?> cls) {
    ClassInfo classInfo = classInfoMap.get(cls);
    if (classInfo != null) {
      classInfo.setSerializer(this, null);
    }
  }

  /** Ass serializer for specified class. */
  private void addSerializer(Class<?> type, Serializer<?> serializer) {
    Preconditions.checkNotNull(serializer);
    short typeId = serializer.getXtypeId();
    // 1. Try to get ClassInfo from `registeredId2ClassInfo` and
    // `classInfoMap` or create a new `ClassInfo`.
    ClassInfo classInfo;
    Short classId = extRegistry.registeredClassIdMap.get(type);
    boolean registered = classId != null;
    // set serializer for class if it's registered by now.
    if (registered) {
      classInfo = registeredId2ClassInfo[classId];
    } else {
      if (serializer instanceof ReplaceResolveSerializer) {
        classId = REPLACE_STUB_ID;
      } else {
        classId = NO_CLASS_ID;
      }
      classInfo = classInfoMap.get(type);
    }

    if (classInfo == null || classId != classInfo.classId) {
      classInfo = new ClassInfo(this, type, null, classId, typeId);
      classInfoMap.put(type, classInfo);
      if (registered) {
        registeredId2ClassInfo[classId] = classInfo;
      }
    }

    // 2. Set `Serializer` for `ClassInfo`.
    classInfo.setSerializer(this, serializer);
  }

  @SuppressWarnings("unchecked")
  public <T> Serializer<T> getSerializer(Class<T> cls, boolean createIfNotExist) {
    Preconditions.checkNotNull(cls);
    if (createIfNotExist) {
      return getSerializer(cls);
    }
    ClassInfo classInfo = classInfoMap.get(cls);
    return classInfo == null ? null : (Serializer<T>) classInfo.serializer;
  }

  /** Get or create serializer for <code>cls</code>. */
  @SuppressWarnings("unchecked")
  public <T> Serializer<T> getSerializer(Class<T> cls) {
    Preconditions.checkNotNull(cls);
    return (Serializer<T>) getOrUpdateClassInfo(cls).serializer;
  }

  /**
   * Return serializer without generics for specified class. The cast of Serializer to subclass
   * serializer with generic is easy to raise compiler error for javac, so just use raw type.
   */
  @Internal
  @CodegenInvoke
  public Serializer<?> getRawSerializer(Class<?> cls) {
    Preconditions.checkNotNull(cls);
    return getOrUpdateClassInfo(cls).serializer;
  }

  public boolean isSerializable(Class<?> cls) {
    if (ReflectionUtils.isAbstract(cls) || cls.isInterface()) {
      return false;
    }
    try {
      getSerializerClass(cls, false);
      return true;
    } catch (Throwable t) {
      return false;
    }
  }

  public Class<? extends Serializer> getSerializerClass(Class<?> cls) {
    boolean codegen =
        supportCodegenForJavaSerialization(cls) && fury.getConfig().isCodeGenEnabled();
    return getSerializerClass(cls, codegen);
  }

  public Class<? extends Serializer> getSerializerClass(Class<?> cls, boolean codegen) {
    if (!cls.isEnum() && (ReflectionUtils.isAbstract(cls) || cls.isInterface())) {
      throw new UnsupportedOperationException(
          String.format("Class %s doesn't support serialization.", cls));
    }
    Class<? extends Serializer> serializerClass = getSerializerClassFromGraalvmRegistry(cls);
    if (serializerClass != null) {
      return serializerClass;
    }
    cls = TypeUtils.boxedType(cls);
    ClassInfo classInfo = classInfoMap.get(cls);
    if (classInfo != null && classInfo.serializer != null) {
      // Note: need to check `classInfo.serializer != null`, because sometimes `cls` is already
      // serialized, which will create a class info with serializer null, see `#writeClassInternal`
      return classInfo.serializer.getClass();
    } else {
      if (getSerializerFactory() != null) {
        Serializer serializer = getSerializerFactory().createSerializer(fury, cls);
        if (serializer != null) {
          return serializer.getClass();
        }
      }
      if (NonexistentClass.isNonexistent(cls)) {
        return NonexistentClassSerializers.getSerializer(fury, "Unknown", cls).getClass();
      }
      if (cls.isArray()) {
        return ArraySerializers.ObjectArraySerializer.class;
      } else if (cls.isEnum()) {
        return EnumSerializer.class;
      } else if (Enum.class.isAssignableFrom(cls) && cls != Enum.class) {
        // handles an enum value that is an inner class. Eg: enum A {b{}};
        return EnumSerializer.class;
      } else if (EnumSet.class.isAssignableFrom(cls)) {
        return CollectionSerializers.EnumSetSerializer.class;
      } else if (Charset.class.isAssignableFrom(cls)) {
        return Serializers.CharsetSerializer.class;
      } else if (Functions.isLambda(cls)) {
        return LambdaSerializer.class;
      } else if (ReflectionUtils.isJdkProxy(cls)) {
        if (JavaSerializer.getWriteReplaceMethod(cls) != null) {
          return ReplaceResolveSerializer.class;
        } else {
          return JdkProxySerializer.class;
        }
      } else if (Calendar.class.isAssignableFrom(cls)) {
        return TimeSerializers.CalendarSerializer.class;
      } else if (ZoneId.class.isAssignableFrom(cls)) {
        return TimeSerializers.ZoneIdSerializer.class;
      } else if (TimeZone.class.isAssignableFrom(cls)) {
        return TimeSerializers.TimeZoneSerializer.class;
      } else if (ByteBuffer.class.isAssignableFrom(cls)) {
        return BufferSerializers.ByteBufferSerializer.class;
      }
      if (shimDispatcher.contains(cls)) {
        return shimDispatcher.getSerializer(cls).getClass();
      }
      if (fury.getConfig().checkJdkClassSerializable()) {
        if (cls.getName().startsWith("java") && !(Serializable.class.isAssignableFrom(cls))) {
          throw new UnsupportedOperationException(
              String.format("Class %s doesn't support serialization.", cls));
        }
      }
      if (fury.getConfig().isScalaOptimizationEnabled()
          && ReflectionUtils.isScalaSingletonObject(cls)) {
        if (isCollection(cls)) {
          return SingletonCollectionSerializer.class;
        } else if (isMap(cls)) {
          return SingletonMapSerializer.class;
        } else {
          return SingletonObjectSerializer.class;
        }
      }
      if (isCollection(cls)) {
        // Serializer of common collection such as ArrayList/LinkedList should be registered
        // already.
        serializerClass = ChildContainerSerializers.getCollectionSerializerClass(cls);
        if (serializerClass != null) {
          return serializerClass;
        }
        if (requireJavaSerialization(cls) || useReplaceResolveSerializer(cls)) {
          return CollectionSerializers.JDKCompatibleCollectionSerializer.class;
        }
        if (fury.getLanguage() == Language.JAVA) {
          return CollectionSerializers.DefaultJavaCollectionSerializer.class;
        } else {
          return CollectionSerializer.class;
        }
      } else if (isMap(cls)) {
        // Serializer of common map such as HashMap/LinkedHashMap should be registered already.
        serializerClass = ChildContainerSerializers.getMapSerializerClass(cls);
        if (serializerClass != null) {
          return serializerClass;
        }
        if (requireJavaSerialization(cls) || useReplaceResolveSerializer(cls)) {
          return MapSerializers.JDKCompatibleMapSerializer.class;
        }
        if (fury.getLanguage() == Language.JAVA) {
          return MapSerializers.DefaultJavaMapSerializer.class;
        } else {
          return MapSerializer.class;
        }
      }
      if (fury.getLanguage() != Language.JAVA) {
        LOG.warn("Class {} isn't supported for cross-language serialization.", cls);
      }
      if (useReplaceResolveSerializer(cls)) {
        return ReplaceResolveSerializer.class;
      }
      if (Externalizable.class.isAssignableFrom(cls)) {
        return ExternalizableSerializer.class;
      }
      if (requireJavaSerialization(cls)) {
        return getJavaSerializer(cls);
      }
      Class<?> clz = cls;
      return getObjectSerializerClass(
          cls,
          metaContextShareEnabled,
          codegen,
          new JITContext.SerializerJITCallback<Class<? extends Serializer>>() {
            @Override
            public void onSuccess(Class<? extends Serializer> result) {
              setSerializer(clz, Serializers.newSerializer(fury, clz, result));
              if (classInfoCache.cls == clz) {
                classInfoCache = NIL_CLASS_INFO; // clear class info cache
              }
              Preconditions.checkState(getSerializer(clz).getClass() == result);
            }

            @Override
            public Object id() {
              return clz;
            }
          });
    }
  }

  public boolean isCollection(Class<?> cls) {
    if (Collection.class.isAssignableFrom(cls)) {
      return true;
    }
    if (fury.getConfig().isScalaOptimizationEnabled()) {
      // Scala map is scala iterable too.
      if (ScalaTypes.getScalaMapType().isAssignableFrom(cls)) {
        return false;
      }
      return ScalaTypes.getScalaIterableType().isAssignableFrom(cls);
    } else {
      return false;
    }
  }

  public boolean isSet(Class<?> cls) {
    if (Set.class.isAssignableFrom(cls)) {
      return true;
    }
    if (fury.getConfig().isScalaOptimizationEnabled()) {
      // Scala map is scala iterable too.
      if (ScalaTypes.getScalaMapType().isAssignableFrom(cls)) {
        return false;
      }
      return ScalaTypes.getScalaSetType().isAssignableFrom(cls);
    } else {
      return false;
    }
  }

  public boolean isMap(Class<?> cls) {
    return Map.class.isAssignableFrom(cls)
        || (fury.getConfig().isScalaOptimizationEnabled()
            && ScalaTypes.getScalaMapType().isAssignableFrom(cls));
  }

  public Class<? extends Serializer> getObjectSerializerClass(
      Class<?> cls, JITContext.SerializerJITCallback<Class<? extends Serializer>> callback) {
    boolean codegen =
        supportCodegenForJavaSerialization(cls) && fury.getConfig().isCodeGenEnabled();
    return getObjectSerializerClass(cls, false, codegen, callback);
  }

  private Class<? extends Serializer> getObjectSerializerClass(
      Class<?> cls,
      boolean shareMeta,
      boolean codegen,
      JITContext.SerializerJITCallback<Class<? extends Serializer>> callback) {
    if (codegen) {
      if (extRegistry.getClassCtx.contains(cls)) {
        // avoid potential recursive call for seq codec generation.
        return LazyInitBeanSerializer.class;
      } else {
        try {
          extRegistry.getClassCtx.add(cls);
          Class<? extends Serializer> sc;
          switch (fury.getCompatibleMode()) {
            case SCHEMA_CONSISTENT:
              sc =
                  fury.getJITContext()
                      .registerSerializerJITCallback(
                          () -> ObjectSerializer.class,
                          () -> loadCodegenSerializer(fury, cls),
                          callback);
              return sc;
            case COMPATIBLE:
              // If share class meta, compatible serializer won't be necessary, class
              // definition will be sent to peer to create serializer for deserialization.
              sc =
                  fury.getJITContext()
                      .registerSerializerJITCallback(
                          () -> shareMeta ? ObjectSerializer.class : CompatibleSerializer.class,
                          () ->
                              shareMeta
                                  ? loadCodegenSerializer(fury, cls)
                                  : loadCompatibleCodegenSerializer(fury, cls),
                          callback);
              return sc;
            default:
              throw new UnsupportedOperationException(
                  String.format("Unsupported mode %s", fury.getCompatibleMode()));
          }
        } finally {
          extRegistry.getClassCtx.remove(cls);
        }
      }
    } else {
      if (codegen) {
        LOG.info("Object of type {} can't be serialized by jit", cls);
      }
      switch (fury.getCompatibleMode()) {
        case SCHEMA_CONSISTENT:
          return ObjectSerializer.class;
        case COMPATIBLE:
          return shareMeta ? ObjectSerializer.class : CompatibleSerializer.class;
        default:
          throw new UnsupportedOperationException(
              String.format("Unsupported mode %s", fury.getCompatibleMode()));
      }
    }
  }

  public Class<? extends Serializer> getJavaSerializer(Class<?> clz) {
    if (Collection.class.isAssignableFrom(clz)) {
      return CollectionSerializers.JDKCompatibleCollectionSerializer.class;
    } else if (Map.class.isAssignableFrom(clz)) {
      return MapSerializers.JDKCompatibleMapSerializer.class;
    } else {
      if (useReplaceResolveSerializer(clz)) {
        return ReplaceResolveSerializer.class;
      }
      return fury.getDefaultJDKStreamSerializerType();
    }
  }

  public ClassChecker getClassChecker() {
    return extRegistry.classChecker;
  }

  public void setClassChecker(ClassChecker classChecker) {
    extRegistry.classChecker = classChecker;
  }

  public FieldResolver getFieldResolver(Class<?> cls) {
    // can't use computeIfAbsent, since there may be recursive multiple
    // `getFieldResolver` thus multiple updates, which cause concurrent
    // modification exception.
    FieldResolver fieldResolver = extRegistry.fieldResolverMap.get(cls);
    if (fieldResolver == null) {
      fieldResolver = FieldResolver.of(fury, cls);
      extRegistry.fieldResolverMap.put(cls, fieldResolver);
    }
    return fieldResolver;
  }

  // thread safe
  public SortedMap<Field, Descriptor> getAllDescriptorsMap(Class<?> clz, boolean searchParent) {
    // when jit thread query this, it is already built by serialization main thread.
    return extRegistry.descriptorsCache.computeIfAbsent(
        Tuple2.of(clz, searchParent), t -> Descriptor.getAllDescriptorsMap(clz, searchParent));
  }

  /**
   * Whether to track reference for this type. If false, reference tracing of subclasses may be
   * ignored too.
   */
  public boolean needToWriteRef(Class<?> cls) {
    if (fury.trackingRef()) {
      ClassInfo classInfo = getClassInfo(cls, false);
      if (classInfo == null || classInfo.serializer == null) {
        // TODO group related logic together for extendability and consistency.
        return !cls.isEnum();
      } else {
        return classInfo.serializer.needToWriteRef();
      }
    }
    return false;
  }

  public ClassInfo getClassInfo(short classId) {
    ClassInfo classInfo = registeredId2ClassInfo[classId];
    assert classInfo != null : classId;
    if (classInfo.serializer == null) {
      addSerializer(classInfo.cls, createSerializer(classInfo.cls));
      classInfo = classInfoMap.get(classInfo.cls);
    }
    return classInfo;
  }

  // Invoked by fury JIT.
  public ClassInfo getClassInfo(Class<?> cls) {
    ClassInfo classInfo = classInfoMap.get(cls);
    if (classInfo == null || classInfo.serializer == null) {
      addSerializer(cls, createSerializer(cls));
      classInfo = classInfoMap.get(cls);
    }
    return classInfo;
  }

  /** Get classinfo by cache, update cache if miss. */
  public ClassInfo getClassInfo(Class<?> cls, ClassInfoHolder classInfoHolder) {
    ClassInfo classInfo = classInfoHolder.classInfo;
    if (classInfo.getCls() != cls) {
      classInfo = classInfoMap.get(cls);
      if (classInfo == null || classInfo.serializer == null) {
        addSerializer(cls, createSerializer(cls));
        classInfo = Objects.requireNonNull(classInfoMap.get(cls));
      }
      classInfoHolder.classInfo = classInfo;
    }
    assert classInfo.serializer != null;
    return classInfo;
  }

  /**
   * Get class information, create class info if not found and `createClassInfoIfNotFound` is true.
   *
   * @param cls which class to get class info.
   * @param createClassInfoIfNotFound whether create class info if not found.
   * @return Class info.
   */
  public ClassInfo getClassInfo(Class<?> cls, boolean createClassInfoIfNotFound) {
    if (createClassInfoIfNotFound) {
      return getOrUpdateClassInfo(cls);
    }
    if (extRegistry.getClassCtx.contains(cls)) {
      return null;
    } else {
      return classInfoMap.get(cls);
    }
  }

  @Internal
  public ClassInfo getOrUpdateClassInfo(Class<?> cls) {
    ClassInfo classInfo = classInfoCache;
    if (classInfo.cls != cls) {
      classInfo = classInfoMap.get(cls);
      if (classInfo == null || classInfo.serializer == null) {
        addSerializer(cls, createSerializer(cls));
        classInfo = classInfoMap.get(cls);
      }
      classInfoCache = classInfo;
    }
    return classInfo;
  }

  private ClassInfo getOrUpdateClassInfo(short classId) {
    ClassInfo classInfo = classInfoCache;
    if (classInfo.classId != classId) {
      classInfo = registeredId2ClassInfo[classId];
      if (classInfo.serializer == null) {
        addSerializer(classInfo.cls, createSerializer(classInfo.cls));
        classInfo = classInfoMap.get(classInfo.cls);
      }
      classInfoCache = classInfo;
    }
    return classInfo;
  }

  public <T> Serializer<T> createSerializerSafe(Class<T> cls, Supplier<Serializer<T>> func) {
    Serializer serializer = fury.getClassResolver().getSerializer(cls, false);
    try {
      return func.get();
    } catch (Throwable t) {
      // Some serializer may set itself in constructor as serializer, but the
      // constructor failed later. For example, some final type field doesn't
      // support serialization.
      resetSerializer(cls, serializer);
      Platform.throwException(t);
      throw new IllegalStateException("unreachable");
    }
  }

  private Serializer createSerializer(Class<?> cls) {
    DisallowedList.checkNotInDisallowedList(cls.getName());
    if (!isSecure(cls)) {
      throw new InsecureException(generateSecurityMsg(cls));
    } else {
      if (!fury.getConfig().suppressClassRegistrationWarnings()
          && !Functions.isLambda(cls)
          && !ReflectionUtils.isJdkProxy(cls)
          && !extRegistry.registeredClassIdMap.containsKey(cls)
          && !shimDispatcher.contains(cls)) {
        LOG.warn(generateSecurityMsg(cls));
      }
    }

    if (extRegistry.serializerFactory != null) {
      Serializer serializer = extRegistry.serializerFactory.createSerializer(fury, cls);
      if (serializer != null) {
        return serializer;
      }
    }

    Serializer<?> shimSerializer = shimDispatcher.getSerializer(cls);
    if (shimSerializer != null) {
      return shimSerializer;
    }

    Class<? extends Serializer> serializerClass = getSerializerClass(cls);
    Serializer serializer = Serializers.newSerializer(fury, cls, serializerClass);
    if (FuryCopyable.class.isAssignableFrom(cls)) {
      serializer = new FuryCopyableSerializer<>(fury, cls, serializer);
    }
    return serializer;
  }

  private void createSerializerAhead(Class<?> cls) {
    ClassInfo classInfo = getClassInfo(cls);
    ClassInfo deserializationClassInfo;
    if (metaContextShareEnabled && needToWriteClassDef(classInfo.serializer)) {
      ClassDef classDef = classInfo.classDef;
      if (classDef == null) {
        classDef = buildClassDef(classInfo);
      }
      deserializationClassInfo = buildMetaSharedClassInfo(Tuple2.of(classDef, null), classDef);
      if (deserializationClassInfo != null && GraalvmSupport.isGraalBuildtime()) {
        getGraalvmClassRegistry()
            .deserializerClassMap
            .put(classDef.getId(), deserializationClassInfo.serializer.getClass());
        Tuple2<ClassDef, ClassInfo> classDefTuple = extRegistry.classIdToDef.get(classDef.getId());
        // empty serializer for graalvm build time
        classDefTuple.f1.serializer = null;
        extRegistry.classIdToDef.put(classDef.getId(), Tuple2.of(classDefTuple.f0, null));
      }
    }
    if (GraalvmSupport.isGraalBuildtime()) {
      // Instance for generated class should be hold at graalvm runtime only.
      getGraalvmClassRegistry().serializerClassMap.put(cls, classInfo.serializer.getClass());
      classInfo.serializer = null;
    }
  }

  private String generateSecurityMsg(Class<?> cls) {
    String tpl =
        "%s is not registered, please check whether it's the type you want to serialize or "
            + "a **vulnerability**. If safe, you should invoke `Fury#register` to register class, "
            + " which will have better performance by skipping classname serialization. "
            + "If your env is 100%% secure, you can also avoid this exception by disabling class "
            + "registration check using `FuryBuilder#requireClassRegistration(false)`";
    return String.format(tpl, cls);
  }

  private boolean isSecure(Class<?> cls) {
    if (extRegistry.registeredClassIdMap.containsKey(cls) || shimDispatcher.contains(cls)) {
      return true;
    }
    if (cls.isArray()) {
      return isSecure(TypeUtils.getArrayComponent(cls));
    }
    if (fury.getConfig().requireClassRegistration()) {
      return Functions.isLambda(cls)
          || ReflectionUtils.isJdkProxy(cls)
          || extRegistry.registeredClassIdMap.containsKey(cls)
          || shimDispatcher.contains(cls);
    } else {
      return extRegistry.classChecker.checkClass(this, cls.getName());
    }
    // Don't take java Exception as secure in case future JDK introduce insecure JDK exception.
    // if (Exception.class.isAssignableFrom(cls)
    //     && cls.getName().startsWith("java.")
    //     && !cls.getName().startsWith("java.sql")) {
    //   return true;
    // }
  }

  /**
   * Write class info to <code>buffer</code>. TODO(chaokunyang): The method should try to write
   * aligned data to reduce cpu instruction overhead. `writeClass` is the last step before
   * serializing object, if this writes are aligned, then later serialization will be more
   * efficient.
   */
  public void writeClassAndUpdateCache(MemoryBuffer buffer, Class<?> cls) {
    // fast path for common type
    if (cls == Integer.class) {
      buffer.writeVarUint32Small7(INTEGER_CLASS_ID << 1);
    } else if (cls == Long.class) {
      buffer.writeVarUint32Small7(LONG_CLASS_ID << 1);
    } else {
      writeClass(buffer, getOrUpdateClassInfo(cls));
    }
  }

  // The jit-compiled native code fot this method will be too big for inline, so we generated
  // `getClassInfo`
  // in fury-jit, see `BaseSeqCodecBuilder#writeAndGetClassInfo`
  // public ClassInfo writeClass(MemoryBuffer buffer, Class<?> cls, ClassInfoHolder classInfoHolder)
  // {
  //   ClassInfo classInfo = getClassInfo(cls, classInfoHolder);
  //   writeClass(buffer, classInfo);
  //   return classInfo;
  // }

  /** Write classname for java serialization. */
  public void writeClass(MemoryBuffer buffer, ClassInfo classInfo) {
    if (metaContextShareEnabled) {
      // FIXME(chaokunyang) Register class but not register serializer can't be used with
      //  meta share mode, because no class def are sent to peer.
      writeClassWithMetaShare(buffer, classInfo);
    } else {
      if (classInfo.classId == NO_CLASS_ID) { // no class id provided.
        // use classname
        // if it's null, it's a bug.
        assert classInfo.packageNameBytes != null;
        metaStringResolver.writeMetaStringBytesWithFlag(buffer, classInfo.packageNameBytes);
        assert classInfo.classNameBytes != null;
        metaStringResolver.writeMetaStringBytes(buffer, classInfo.classNameBytes);
      } else {
        // use classId
        buffer.writeVarUint32(classInfo.classId << 1);
      }
    }
  }

  public void writeClassWithMetaShare(MemoryBuffer buffer, ClassInfo classInfo) {
    if (classInfo.classId != NO_CLASS_ID && !classInfo.needToWriteClassDef) {
      buffer.writeVarUint32(classInfo.classId << 1);
      return;
    }
    MetaContext metaContext = fury.getSerializationContext().getMetaContext();
    assert metaContext != null : SET_META__CONTEXT_MSG;
    IdentityObjectIntMap<Class<?>> classMap = metaContext.classMap;
    int newId = classMap.size;
    int id = classMap.putOrGet(classInfo.cls, newId);
    if (id >= 0) {
      buffer.writeVarUint32(id << 1 | 0b1);
    } else {
      buffer.writeVarUint32(newId << 1 | 0b1);
      ClassDef classDef = classInfo.classDef;
      if (classDef == null) {
        classDef = buildClassDef(classInfo);
      }
      metaContext.writingClassDefs.add(classDef);
    }
  }

<<<<<<< HEAD
  private Class<?> readClassWithMetaShare(MemoryBuffer buffer) {
    MetaContext metaContext = fury.getSerializationContext().getMetaContext();
    Preconditions.checkNotNull(
        metaContext,
        "Meta context must be set before serialization,"
            + " please set meta context by SerializationContext.setMetaContext");
    int id = buffer.readVarUint32Small14();
    List<ClassInfo> readClassInfos = metaContext.readClassInfos;
    ClassInfo classInfo = readClassInfos.get(id);
    if (classInfo == null) {
      List<ClassDef> readClassDefs = metaContext.readClassDefs;
      ClassDef classDef = readClassDefs.get(id);
      Class<?> cls = loadClass(classDef.getClassSpec());
      classInfo = getClassInfo(cls, false);
      if (classInfo == null) {
        Short classId = extRegistry.registeredClassIdMap.get(cls);
        classInfo =
            new ClassInfo(
                this, cls, null, classId == null ? NO_CLASS_ID : classId, NOT_SUPPORT_XLANG);
        classInfoMap.put(cls, classInfo);
      }
      readClassInfos.set(id, classInfo);
=======
  private ClassDef buildClassDef(ClassInfo classInfo) {
    ClassDef classDef;
    Serializer<?> serializer = classInfo.serializer;
    Preconditions.checkArgument(serializer.getClass() != NonexistentClassSerializer.class);
    if (needToWriteClassDef(serializer)) {
      classDef =
          classDefMap.computeIfAbsent(classInfo.cls, cls -> ClassDef.buildClassDef(fury, cls));
    } else {
      // Some type will use other serializers such MapSerializer and so on.
      classDef =
          classDefMap.computeIfAbsent(
              classInfo.cls, cls -> ClassDef.buildClassDef(this, cls, new ArrayList<>(), false));
>>>>>>> 57a9eae2
    }
    classInfo.classDef = classDef;
    return classDef;
  }

  boolean needToWriteClassDef(Serializer serializer) {
    return fury.getConfig().getCompatibleMode() == CompatibleMode.COMPATIBLE
        && (serializer instanceof Generated.GeneratedObjectSerializer
            // May already switched to MetaSharedSerializer when update class info cache.
            || serializer instanceof Generated.GeneratedMetaSharedSerializer
            || serializer instanceof LazyInitBeanSerializer
            || serializer instanceof ObjectSerializer
            || serializer instanceof MetaSharedSerializer);
  }

  private ClassInfo readClassInfoWithMetaShare(MemoryBuffer buffer, MetaContext metaContext) {
    assert metaContext != null : SET_META__CONTEXT_MSG;
    int header = buffer.readVarUint32Small14();
    int id = header >>> 1;
    if ((header & 0b1) == 0) {
      return getOrUpdateClassInfo((short) id);
    }
    ClassInfo classInfo = metaContext.readClassInfos.get(id);
    if (classInfo == null) {
      classInfo = readClassInfoWithMetaShare(metaContext, id);
    }
    return classInfo;
  }

  private ClassInfo readClassInfoWithMetaShare(MetaContext metaContext, int index) {
    ClassDef classDef = metaContext.readClassDefs.get(index);
    Tuple2<ClassDef, ClassInfo> classDefTuple = extRegistry.classIdToDef.get(classDef.getId());
    ClassInfo classInfo;
    if (classDefTuple == null || classDefTuple.f1 == null || classDefTuple.f1.serializer == null) {
      classInfo = buildMetaSharedClassInfo(classDefTuple, classDef);
    } else {
      classInfo = classDefTuple.f1;
    }
    metaContext.readClassInfos.set(index, classInfo);
    return classInfo;
  }

  private ClassInfo buildMetaSharedClassInfo(
      Tuple2<ClassDef, ClassInfo> classDefTuple, ClassDef classDef) {
    ClassInfo classInfo;
    if (classDefTuple != null) {
      classDef = classDefTuple.f0;
    }
    Class<?> cls = loadClass(classDef.getClassSpec());
    if (!classDef.isObjectType()) {
      classInfo = getClassInfo(cls);
    } else {
      classInfo = getMetaSharedClassInfo(classDef, cls);
    }
    // Share serializer for same version class def to avoid too much different meta
    // context take up too much memory.
    putClassDef(classDef, classInfo);
    return classInfo;
  }

  // TODO(chaokunyang) if ClassDef is consistent with class in this process,
  //  use existing serializer instead.
  private ClassInfo getMetaSharedClassInfo(ClassDef classDef, Class<?> clz) {
    if (clz == NonexistentSkip.class) {
      clz = NonexistentMetaShared.class;
    }
    Class<?> cls = clz;
    Short classId = extRegistry.registeredClassIdMap.get(cls);
    ClassInfo classInfo =
        new ClassInfo(this, cls, null, classId == null ? NO_CLASS_ID : classId, NOT_SUPPORT_XLANG);
    if (NonexistentClass.class.isAssignableFrom(TypeUtils.getComponentIfArray(cls))) {
      if (cls == NonexistentMetaShared.class) {
        classInfo.setSerializer(this, new NonexistentClassSerializer(fury, classDef));
        // ensure `NonexistentMetaSharedClass` registered to write fixed-length class def,
        // so we can rewrite it in `NonexistentClassSerializer`.
        Preconditions.checkNotNull(classId);
      } else {
        classInfo.serializer =
            NonexistentClassSerializers.getSerializer(fury, classDef.getClassName(), cls);
      }
      return classInfo;
    }
    if (clz.isArray() || cls.isEnum()) {
      return getClassInfo(cls);
    }
    Class<? extends Serializer> sc =
        getMetaSharedDeserializerClassFromGraalvmRegistry(cls, classDef);
    if (sc == null) {
      if (GraalvmSupport.isGraalRuntime()) {
        sc = MetaSharedSerializer.class;
        LOG.warn(
            "Can't generate class at runtime in graalvm for class def {}, use {} instead",
            classDef,
            sc);
      } else {
        sc =
            fury.getJITContext()
                .registerSerializerJITCallback(
                    () -> MetaSharedSerializer.class,
                    () -> CodecUtils.loadOrGenMetaSharedCodecClass(fury, cls, classDef),
                    c -> classInfo.setSerializer(this, Serializers.newSerializer(fury, cls, c)));
      }
    }
    if (sc == MetaSharedSerializer.class) {
      classInfo.setSerializer(this, new MetaSharedSerializer(fury, cls, classDef));
    } else {
      classInfo.setSerializer(this, Serializers.newSerializer(fury, cls, sc));
    }
    return classInfo;
  }

  /**
   * Write all new class definitions meta to buffer at last, so that if some class doesn't exist on
   * peer, but one of class which exists on both side are sent in this stream, the definition meta
   * can still be stored in peer, and can be resolved next time when sent only an id.
   */
  public void writeClassDefs(MemoryBuffer buffer) {
    MetaContext metaContext = fury.getSerializationContext().getMetaContext();
    ObjectArray<ClassDef> writingClassDefs = metaContext.writingClassDefs;
    final int size = writingClassDefs.size;
    buffer.writeVarUint32Small7(size);
    if (buffer.isHeapFullyWriteable()) {
      writeClassDefs(buffer, writingClassDefs, size);
    } else {
      for (int i = 0; i < size; i++) {
        writingClassDefs.get(i).writeClassDef(buffer);
      }
    }
    metaContext.writingClassDefs.size = 0;
  }

  private void writeClassDefs(
      MemoryBuffer buffer, ObjectArray<ClassDef> writingClassDefs, int size) {
    int writerIndex = buffer.writerIndex();
    for (int i = 0; i < size; i++) {
      byte[] encoded = writingClassDefs.get(i).getEncoded();
      int bytesLen = encoded.length;
      buffer.ensure(writerIndex + bytesLen);
      final byte[] targetArray = buffer.getHeapMemory();
      System.arraycopy(encoded, 0, targetArray, writerIndex, bytesLen);
      writerIndex += bytesLen;
    }
    buffer.writerIndex(writerIndex);
  }

  /**
   * Ensure all class definition are read and populated, even there are deserialization exception
   * such as ClassNotFound. So next time a class def written previously identified by an id can be
   * got from the meta context.
   */
  public void readClassDefs(MemoryBuffer buffer) {
    MetaContext metaContext = fury.getSerializationContext().getMetaContext();
    assert metaContext != null : SET_META__CONTEXT_MSG;
    int numClassDefs = buffer.readVarUint32Small7();
    for (int i = 0; i < numClassDefs; i++) {
      long id = buffer.readInt64();
      Tuple2<ClassDef, ClassInfo> tuple2 = extRegistry.classIdToDef.get(id);
      if (tuple2 != null) {
        int size =
            (id & SIZE_TWO_BYTES_FLAG) == 0
                ? buffer.readByte() & 0xff
                : buffer.readInt16() & 0xffff;
        buffer.increaseReaderIndex(size);
      } else {
        tuple2 = readClassDef(buffer, id);
      }
      metaContext.readClassDefs.add(tuple2.f0);
      metaContext.readClassInfos.add(tuple2.f1);
    }
  }

  private Tuple2<ClassDef, ClassInfo> readClassDef(MemoryBuffer buffer, long header) {
    ClassDef readClassDef = ClassDef.readClassDef(this, buffer, header);
    Tuple2<ClassDef, ClassInfo> tuple2 = extRegistry.classIdToDef.get(readClassDef.getId());
    if (tuple2 == null) {
      tuple2 = putClassDef(readClassDef, null);
    }
    return tuple2;
  }

  private Tuple2<ClassDef, ClassInfo> putClassDef(ClassDef classDef, ClassInfo classInfo) {
    Tuple2<ClassDef, ClassInfo> tuple2 = Tuple2.of(classDef, classInfo);
    extRegistry.classIdToDef.put(classDef.getId(), tuple2);
    return tuple2;
  }

  public ClassDef getClassDef(Class<?> cls, boolean resolveParent) {
    if (resolveParent) {
      return classDefMap.computeIfAbsent(cls, k -> ClassDef.buildClassDef(fury, cls));
    }
    ClassDef classDef = extRegistry.currentLayerClassDef.get(cls);
    if (classDef == null) {
      classDef = ClassDef.buildClassDef(fury, cls, false);
      extRegistry.currentLayerClassDef.put(cls, classDef);
    }
    return classDef;
  }

  /**
   * Native code for ClassResolver.writeClass is too big to inline, so inline it manually.
   *
   * <p>See `already compiled into a big method` in <a
   * href="https://wiki.openjdk.org/display/HotSpot/Server+Compiler+Inlining+Messages">Server+Compiler+Inlining+Messages</a>
   */
  // Note: Thread safe fot jit thread to call.
  public Expression writeClassExpr(
      Expression classResolverRef, Expression buffer, Expression classInfo) {
    return new Invoke(classResolverRef, "writeClass", buffer, classInfo);
  }

  // Note: Thread safe fot jit thread to call.
  public Expression writeClassExpr(Expression buffer, short classId) {
    Preconditions.checkArgument(classId != NO_CLASS_ID);
    return writeClassExpr(buffer, Literal.ofShort(classId));
  }

  // Note: Thread safe fot jit thread to call.
  public Expression writeClassExpr(Expression buffer, Expression classId) {
    return new Invoke(buffer, "writeVarUint32", new Expression.BitShift("<<", classId, 1));
  }

  // Note: Thread safe fot jit thread to call.
  public Expression skipRegisteredClassExpr(Expression buffer) {
    return new Invoke(buffer, "readVarUint32Small14");
  }

  /**
   * Write classname for java serialization. Note that the object of provided class can be
   * non-serializable, and class with writeReplace/readResolve defined won't be skipped. For
   * serializable object, {@link #writeClass(MemoryBuffer, ClassInfo)} should be invoked.
   */
  public void writeClassInternal(MemoryBuffer buffer, Class<?> cls) {
    ClassInfo classInfo = classInfoMap.get(cls);
    if (classInfo == null) {
      Short classId = extRegistry.registeredClassIdMap.get(cls);
      // Don't create serializer in case the object for class is non-serializable,
      // Or class is abstract or interface.
      classInfo =
          new ClassInfo(
              this, cls, null, classId == null ? NO_CLASS_ID : classId, NOT_SUPPORT_XLANG);
      classInfoMap.put(cls, classInfo);
    }
    writeClassInternal(buffer, classInfo);
  }

  public void writeClassInternal(MemoryBuffer buffer, ClassInfo classInfo) {
    short classId = classInfo.classId;
    if (classId == REPLACE_STUB_ID) {
      // clear class id to avoid replaced class written as
      // ReplaceResolveSerializer.ReplaceStub
      classInfo.classId = NO_CLASS_ID;
    }
    if (classInfo.classId != NO_CLASS_ID) {
      buffer.writeVarUint32(classInfo.classId << 1);
    } else {
      // let the lowermost bit of next byte be set, so the deserialization can know
      // whether need to read class by name in advance
      metaStringResolver.writeMetaStringBytesWithFlag(buffer, classInfo.packageNameBytes);
      metaStringResolver.writeMetaStringBytes(buffer, classInfo.classNameBytes);
    }
    classInfo.classId = classId;
  }

  /**
   * Read serialized java classname. Note that the object of the class can be non-serializable. For
   * serializable object, {@link #readClassInfo(MemoryBuffer)} or {@link
   * #readClassInfo(MemoryBuffer, ClassInfoHolder)} should be invoked.
   */
  public Class<?> readClassInternal(MemoryBuffer buffer) {
    int header = buffer.readVarUint32Small14();
    final ClassInfo classInfo;
    if ((header & 0b1) != 0) {
      // let the lowermost bit of next byte be set, so the deserialization can know
      // whether need to read class by name in advance
      MetaStringBytes packageBytes = metaStringResolver.readMetaStringBytesWithFlag(buffer, header);
      MetaStringBytes simpleClassNameBytes = metaStringResolver.readMetaStringBytes(buffer);
      classInfo = loadBytesToClassInfo(packageBytes, simpleClassNameBytes);
    } else {
      classInfo = registeredId2ClassInfo[(short) (header >> 1)];
    }
    final Class<?> cls = classInfo.cls;
    currentReadClass = cls;
    return cls;
  }

  /**
   * Read class info from java data <code>buffer</code>. {@link #readClassInfo(MemoryBuffer,
   * ClassInfo)} is faster since it use a non-global class info cache.
   */
  public ClassInfo readClassInfo(MemoryBuffer buffer) {
    if (metaContextShareEnabled) {
      return readClassInfoWithMetaShare(buffer, fury.getSerializationContext().getMetaContext());
    }
    int header = buffer.readVarUint32Small14();
    ClassInfo classInfo;
    if ((header & 0b1) != 0) {
      classInfo = readClassInfoFromBytes(buffer, classInfoCache, header);
      classInfoCache = classInfo;
    } else {
      classInfo = getOrUpdateClassInfo((short) (header >> 1));
    }
    currentReadClass = classInfo.cls;
    return classInfo;
  }

  /**
   * Read class info from java data <code>buffer</code>. `classInfoCache` is used as a cache to
   * reduce map lookup to load class from binary.
   */
  @CodegenInvoke
  public ClassInfo readClassInfo(MemoryBuffer buffer, ClassInfo classInfoCache) {
    if (metaContextShareEnabled) {
      return readClassInfoWithMetaShare(buffer, fury.getSerializationContext().getMetaContext());
    }
    int header = buffer.readVarUint32Small14();
    if ((header & 0b1) != 0) {
      return readClassInfoByCache(buffer, classInfoCache, header);
    } else {
      return getClassInfo((short) (header >> 1));
    }
  }

  /** Read class info, update classInfoHolder if cache not hit. */
  @CodegenInvoke
  public ClassInfo readClassInfo(MemoryBuffer buffer, ClassInfoHolder classInfoHolder) {
    if (metaContextShareEnabled) {
      return readClassInfoWithMetaShare(buffer, fury.getSerializationContext().getMetaContext());
    }
    int header = buffer.readVarUint32Small14();
    if ((header & 0b1) != 0) {
      return readClassInfoFromBytes(buffer, classInfoHolder, header);
    } else {
      return getClassInfo((short) (header >> 1));
    }
  }

  private ClassInfo readClassInfoByCache(
      MemoryBuffer buffer, ClassInfo classInfoCache, int header) {
    if (metaContextShareEnabled) {
      return readClassInfoWithMetaShare(buffer, fury.getSerializationContext().getMetaContext());
    }
    return readClassInfoFromBytes(buffer, classInfoCache, header);
  }

  private ClassInfo readClassInfoFromBytes(
      MemoryBuffer buffer, ClassInfoHolder classInfoHolder, int header) {
    if (metaContextShareEnabled) {
      return readClassInfoWithMetaShare(buffer, fury.getSerializationContext().getMetaContext());
    }
    ClassInfo classInfo = readClassInfoFromBytes(buffer, classInfoHolder.classInfo, header);
    classInfoHolder.classInfo = classInfo;
    return classInfo;
  }

  private ClassInfo readClassInfoFromBytes(
      MemoryBuffer buffer, ClassInfo classInfoCache, int header) {
    MetaStringBytes simpleClassNameBytesCache = classInfoCache.classNameBytes;
    MetaStringBytes packageBytes;
    MetaStringBytes simpleClassNameBytes;
    if (simpleClassNameBytesCache != null) {
      MetaStringBytes packageNameBytesCache = classInfoCache.packageNameBytes;
      packageBytes =
          metaStringResolver.readMetaStringBytesWithFlag(buffer, packageNameBytesCache, header);
      assert packageNameBytesCache != null;
      simpleClassNameBytes =
          metaStringResolver.readMetaStringBytes(buffer, simpleClassNameBytesCache);
      if (simpleClassNameBytesCache.hashCode == simpleClassNameBytes.hashCode
          && packageNameBytesCache.hashCode == packageBytes.hashCode) {
        return classInfoCache;
      }
    } else {
      packageBytes = metaStringResolver.readMetaStringBytesWithFlag(buffer, header);
      simpleClassNameBytes = metaStringResolver.readMetaStringBytes(buffer);
    }
    ClassInfo classInfo = loadBytesToClassInfo(packageBytes, simpleClassNameBytes);
    if (classInfo.serializer == null) {
      return getClassInfo(classInfo.cls);
    }
    return classInfo;
  }

  ClassInfo loadBytesToClassInfo(
      MetaStringBytes packageBytes, MetaStringBytes simpleClassNameBytes) {
    ClassNameBytes classNameBytes =
        new ClassNameBytes(packageBytes.hashCode, simpleClassNameBytes.hashCode);
    ClassInfo classInfo = compositeClassNameBytes2ClassInfo.get(classNameBytes);
    if (classInfo == null) {
      classInfo = populateBytesToClassInfo(classNameBytes, packageBytes, simpleClassNameBytes);
    }
    return classInfo;
  }

  private ClassInfo populateBytesToClassInfo(
      ClassNameBytes classNameBytes,
      MetaStringBytes packageBytes,
      MetaStringBytes simpleClassNameBytes) {
    String packageName = packageBytes.decode(PACKAGE_DECODER);
    String className = simpleClassNameBytes.decode(TYPE_NAME_DECODER);
    ClassSpec classSpec = Encoders.decodePkgAndClass(packageName, className);
    MetaStringBytes fullClassNameBytes =
        metaStringResolver.getOrCreateMetaStringBytes(
            PACKAGE_ENCODER.encode(classSpec.entireClassName, MetaString.Encoding.UTF_8));
    Class<?> cls = loadClass(classSpec.entireClassName, classSpec.isEnum, classSpec.dimension);
    ClassInfo classInfo =
        new ClassInfo(
            cls,
            fullClassNameBytes,
            packageBytes,
            simpleClassNameBytes,
            false,
            null,
            NO_CLASS_ID,
            NOT_SUPPORT_XLANG);
    if (NonexistentClass.class.isAssignableFrom(TypeUtils.getComponentIfArray(cls))) {
      classInfo.serializer =
          NonexistentClassSerializers.getSerializer(fury, classSpec.entireClassName, cls);
    } else {
      // don't create serializer here, if the class is an interface,
      // there won't be serializer since interface has no instance.
      if (!classInfoMap.containsKey(cls)) {
        classInfoMap.put(cls, classInfo);
      }
    }
    compositeClassNameBytes2ClassInfo.put(classNameBytes, classInfo);
    return classInfo;
  }

  public Class<?> getCurrentReadClass() {
    return currentReadClass;
  }

  private Class<?> loadClass(ClassSpec classSpec) {
    return loadClass(classSpec.entireClassName, classSpec.isEnum, classSpec.dimension);
  }

  private Class<?> loadClass(String className, boolean isEnum, int arrayDims) {
    return loadClass(className, isEnum, arrayDims, fury.getConfig().deserializeNonexistentClass());
  }

  private Class<?> loadClass(
      String className, boolean isEnum, int arrayDims, boolean deserializeNonexistentClass) {
    extRegistry.classChecker.checkClass(this, className);
    try {
      return Class.forName(className, false, fury.getClassLoader());
    } catch (ClassNotFoundException e) {
      try {
        return Class.forName(className, false, Thread.currentThread().getContextClassLoader());
      } catch (ClassNotFoundException ex) {
        String msg =
            String.format(
                "Class %s not found from classloaders [%s, %s]",
                className, fury.getClassLoader(), Thread.currentThread().getContextClassLoader());
        if (deserializeNonexistentClass) {
          LOG.warn(msg);
          return NonexistentClass.getNonexistentClass(
              className, isEnum, arrayDims, metaContextShareEnabled);
        }
        throw new IllegalStateException(msg, ex);
      }
    }
  }

  public void reset() {
    resetRead();
    resetWrite();
  }

  public void resetRead() {}

  public void resetWrite() {}

  private static class ClassNameBytes {
    private final long packageHash;
    private final long classNameHash;

    private ClassNameBytes(long packageHash, long classNameHash) {
      this.packageHash = packageHash;
      this.classNameHash = classNameHash;
    }

    @Override
    public boolean equals(Object o) {
      // ClassNameBytes is used internally, skip
      ClassNameBytes that = (ClassNameBytes) o;
      return packageHash == that.packageHash && classNameHash == that.classNameHash;
    }

    @Override
    public int hashCode() {
      int result = 31 + (int) (packageHash ^ (packageHash >>> 32));
      result = result * 31 + (int) (classNameHash ^ (classNameHash >>> 32));
      return result;
    }
  }

  public GenericType buildGenericType(TypeRef<?> typeRef) {
    return GenericType.build(
        typeRef.getType(),
        t -> {
          if (t.getClass() == Class.class) {
            return isMonomorphic((Class<?>) t);
          } else {
            return isMonomorphic(getRawType(t));
          }
        });
  }

  public GenericType buildGenericType(Type type) {
    return GenericType.build(
        type,
        t -> {
          if (t.getClass() == Class.class) {
            return isMonomorphic((Class<?>) t);
          } else {
            return isMonomorphic(getRawType(t));
          }
        });
  }

  public GenericType getObjectGenericType() {
    return extRegistry.objectGenericType;
  }

  public ClassInfo newClassInfo(Class<?> cls, Serializer<?> serializer, short classId) {
    return new ClassInfo(this, cls, serializer, classId, NOT_SUPPORT_XLANG);
  }

  // Invoked by fury JIT.
  public ClassInfo nilClassInfo() {
    return new ClassInfo(this, null, null, NO_CLASS_ID, NOT_SUPPORT_XLANG);
  }

  public ClassInfoHolder nilClassInfoHolder() {
    return new ClassInfoHolder(nilClassInfo());
  }

  public boolean isPrimitive(short classId) {
    return classId >= PRIMITIVE_VOID_CLASS_ID && classId <= PRIMITIVE_DOUBLE_CLASS_ID;
  }

  public MetaStringResolver getMetaStringResolver() {
    return metaStringResolver;
  }

  public CodeGenerator getCodeGenerator(ClassLoader... loaders) {
    List<ClassLoader> loaderList = new ArrayList<>(loaders.length);
    Collections.addAll(loaderList, loaders);
    return extRegistry.codeGeneratorMap.get(loaderList);
  }

  public void setCodeGenerator(ClassLoader loader, CodeGenerator codeGenerator) {
    setCodeGenerator(new ClassLoader[] {loader}, codeGenerator);
  }

  public void setCodeGenerator(ClassLoader[] loaders, CodeGenerator codeGenerator) {
    extRegistry.codeGeneratorMap.put(Arrays.asList(loaders), codeGenerator);
  }

  public Fury getFury() {
    return fury;
  }

  private static final ConcurrentMap<Integer, GraalvmClassRegistry> GRAALVM_REGISTRY =
      new ConcurrentHashMap<>();

  // CHECKSTYLE.OFF:MethodName
  public static void _addGraalvmClassRegistry(int furyConfigHash, ClassResolver classResolver) {
    // CHECKSTYLE.ON:MethodName
    if (GraalvmSupport.isGraalBuildtime()) {
      GraalvmClassRegistry registry =
          GRAALVM_REGISTRY.computeIfAbsent(furyConfigHash, k -> new GraalvmClassRegistry());
      registry.resolvers.add(classResolver);
    }
  }

  private static class GraalvmClassRegistry {
    private final List<ClassResolver> resolvers;
    private final Map<Class<?>, Class<? extends Serializer>> serializerClassMap;
    private final Map<Long, Class<? extends Serializer>> deserializerClassMap;

    private GraalvmClassRegistry() {
      resolvers = Collections.synchronizedList(new ArrayList<>());
      serializerClassMap = new ConcurrentHashMap<>();
      deserializerClassMap = new ConcurrentHashMap<>();
    }
  }

  private GraalvmClassRegistry getGraalvmClassRegistry() {
    return GRAALVM_REGISTRY.computeIfAbsent(
        fury.getConfig().getConfigHash(), k -> new GraalvmClassRegistry());
  }

  private Class<? extends Serializer> getSerializerClassFromGraalvmRegistry(Class<?> cls) {
    GraalvmClassRegistry registry = getGraalvmClassRegistry();
    List<ClassResolver> classResolvers = registry.resolvers;
    if (classResolvers.isEmpty()) {
      return null;
    }
    for (ClassResolver classResolver : classResolvers) {
      if (classResolver != this) {
        ClassInfo classInfo = classResolver.classInfoMap.get(cls);
        if (classInfo != null && classInfo.serializer != null) {
          return classInfo.serializer.getClass();
        }
      }
    }
    Class<? extends Serializer> serializerClass = registry.serializerClassMap.get(cls);
    // noinspection Duplicates
    if (serializerClass != null) {
      return serializerClass;
    }
    if (GraalvmSupport.isGraalRuntime()) {
      if (Functions.isLambda(cls) || ReflectionUtils.isJdkProxy(cls)) {
        return null;
      }
      throw new RuntimeException(String.format("Class %s is not registered", cls));
    }
    return null;
  }

  private Class<? extends Serializer> getMetaSharedDeserializerClassFromGraalvmRegistry(
      Class<?> cls, ClassDef classDef) {
    GraalvmClassRegistry registry = getGraalvmClassRegistry();
    List<ClassResolver> classResolvers = registry.resolvers;
    if (classResolvers.isEmpty()) {
      return null;
    }
    Class<? extends Serializer> deserializerClass =
        registry.deserializerClassMap.get(classDef.getId());
    // noinspection Duplicates
    if (deserializerClass != null) {
      return deserializerClass;
    }
    if (GraalvmSupport.isGraalRuntime()) {
      if (Functions.isLambda(cls) || ReflectionUtils.isJdkProxy(cls)) {
        return null;
      }
      throw new RuntimeException(String.format("Class %s is not registered", cls));
    }
    return null;
  }
}<|MERGE_RESOLUTION|>--- conflicted
+++ resolved
@@ -209,12 +209,9 @@
   // use a lower load factor to minimize hash collision
   private static final float furyMapLoadFactor = 0.25f;
   private static final int estimatedNumRegistered = 150;
-<<<<<<< HEAD
-=======
   private static final String SET_META__CONTEXT_MSG =
       "Meta context must be set before serialization, "
           + "please set meta context by SerializationContext.setMetaContext";
->>>>>>> 57a9eae2
   private static final ClassInfo NIL_CLASS_INFO =
       new ClassInfo(null, null, null, null, false, null, NO_CLASS_ID, NOT_SUPPORT_XLANG);
 
@@ -486,15 +483,11 @@
     extRegistry.classIdGenerator++;
   }
 
-<<<<<<< HEAD
-  public void register(Class<?> cls, int id, boolean createSerializer) {
-=======
   public void register(String className, int classId) {
     register(loadClass(className, false, 0, false), classId);
   }
 
-  public void register(Class<?> cls, Short id, boolean createSerializer) {
->>>>>>> 57a9eae2
+  public void register(Class<?> cls, int id, boolean createSerializer) {
     register(cls, id);
     if (createSerializer) {
       createSerializerAhead(cls);
@@ -1370,30 +1363,6 @@
     }
   }
 
-<<<<<<< HEAD
-  private Class<?> readClassWithMetaShare(MemoryBuffer buffer) {
-    MetaContext metaContext = fury.getSerializationContext().getMetaContext();
-    Preconditions.checkNotNull(
-        metaContext,
-        "Meta context must be set before serialization,"
-            + " please set meta context by SerializationContext.setMetaContext");
-    int id = buffer.readVarUint32Small14();
-    List<ClassInfo> readClassInfos = metaContext.readClassInfos;
-    ClassInfo classInfo = readClassInfos.get(id);
-    if (classInfo == null) {
-      List<ClassDef> readClassDefs = metaContext.readClassDefs;
-      ClassDef classDef = readClassDefs.get(id);
-      Class<?> cls = loadClass(classDef.getClassSpec());
-      classInfo = getClassInfo(cls, false);
-      if (classInfo == null) {
-        Short classId = extRegistry.registeredClassIdMap.get(cls);
-        classInfo =
-            new ClassInfo(
-                this, cls, null, classId == null ? NO_CLASS_ID : classId, NOT_SUPPORT_XLANG);
-        classInfoMap.put(cls, classInfo);
-      }
-      readClassInfos.set(id, classInfo);
-=======
   private ClassDef buildClassDef(ClassInfo classInfo) {
     ClassDef classDef;
     Serializer<?> serializer = classInfo.serializer;
@@ -1406,7 +1375,6 @@
       classDef =
           classDefMap.computeIfAbsent(
               classInfo.cls, cls -> ClassDef.buildClassDef(this, cls, new ArrayList<>(), false));
->>>>>>> 57a9eae2
     }
     classInfo.classDef = classDef;
     return classDef;
