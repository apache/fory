/*
 * Licensed to the Apache Software Foundation (ASF) under one
 * or more contributor license agreements.  See the NOTICE file
 * distributed with this work for additional information
 * regarding copyright ownership.  The ASF licenses this file
 * to you under the Apache License, Version 2.0 (the
 * "License"); you may not use this file except in compliance
 * with the License.  You may obtain a copy of the License at
 *
 *   http://www.apache.org/licenses/LICENSE-2.0
 *
 * Unless required by applicable law or agreed to in writing,
 * software distributed under the License is distributed on an
 * "AS IS" BASIS, WITHOUT WARRANTIES OR CONDITIONS OF ANY
 * KIND, either express or implied.  See the License for the
 * specific language governing permissions and limitations
 * under the License.
 */

package org.apache.fury.serializer;

import java.lang.reflect.Array;
import java.util.Arrays;
import java.util.IdentityHashMap;
import org.apache.fury.Fury;
import org.apache.fury.config.CompatibleMode;
import org.apache.fury.memory.MemoryBuffer;
import org.apache.fury.memory.Platform;
import org.apache.fury.resolver.ClassInfo;
import org.apache.fury.resolver.ClassInfoHolder;
import org.apache.fury.resolver.ClassResolver;
import org.apache.fury.resolver.RefResolver;
import org.apache.fury.serializer.collection.CollectionFlags;
import org.apache.fury.serializer.collection.FuryArrayAsListSerializer;
import org.apache.fury.type.Type;
import org.apache.fury.type.TypeUtils;
import org.apache.fury.util.Preconditions;

/** Serializers for array types. */
public class ArraySerializers {

  /** May be multi-dimension array, or multi-dimension primitive array. */
  @SuppressWarnings({"unchecked", "rawtypes"})
  public static final class ObjectArraySerializer<T> extends Serializer<T[]> {
    private final Class<T> innerType;
    private final Serializer componentTypeSerializer;
    private final ClassInfoHolder classInfoHolder;
    private final int[] stubDims;

    public ObjectArraySerializer(Fury fury, Class<T[]> cls) {
      super(fury, cls);
      fury.getClassResolver().setSerializer(cls, this);
      Preconditions.checkArgument(cls.isArray());
      Class<?> t = cls;
      Class<?> innerType = cls;
      int dimension = 0;
      while (t != null && t.isArray()) {
        dimension++;
        t = t.getComponentType();
        if (t != null) {
          innerType = t;
        }
      }
      this.innerType = (Class<T>) innerType;
      Class<?> componentType = cls.getComponentType();
      if (fury.getClassResolver().isMonomorphic(componentType)) {
        this.componentTypeSerializer = fury.getClassResolver().getSerializer(componentType);
      } else {
        // TODO add ClassInfo cache for non-final component type.
        this.componentTypeSerializer = null;
      }
      this.stubDims = new int[dimension];
      classInfoHolder = fury.getClassResolver().nilClassInfoHolder();
    }

    @Override
    public short getXtypeId() {
      return (short) -Type.LIST.getId();
    }

    @Override
    public void write(MemoryBuffer buffer, T[] arr) {
      int len = arr.length;
      RefResolver refResolver = fury.getRefResolver();
      Serializer componentSerializer = this.componentTypeSerializer;
      int header = componentSerializer != null ? 0b1 : 0b0;
      buffer.writeVarUint32Small7(len << 1 | header);
      if (componentSerializer != null) {
        for (T t : arr) {
          if (!refResolver.writeRefOrNull(buffer, t)) {
            componentSerializer.write(buffer, t);
          }
        }
      } else {
        Fury fury = this.fury;
        ClassResolver classResolver = fury.getClassResolver();
        ClassInfo classInfo = null;
        Class<?> elemClass = null;
        for (T t : arr) {
          if (!refResolver.writeRefOrNull(buffer, t)) {
            Class<?> clz = t.getClass();
            if (clz != elemClass) {
              elemClass = clz;
              classInfo = classResolver.getClassInfo(clz);
            }
            fury.writeNonRef(buffer, t, classInfo);
          }
        }
      }
    }

    @Override
    public T[] copy(T[] originArray) {
      int length = originArray.length;
      Object[] newArray = newArray(length);
<<<<<<< HEAD
      if (needToCopyRef) {
        fury.reference(originArray, newArray);
      }
      for (int i = 0; i < length; i++) {
        newArray[i] = fury.copyObject(originArray[i]);
=======
      Serializer componentSerializer = this.componentTypeSerializer;
      if (componentSerializer != null) {
        if (componentSerializer.isImmutable()) {
          System.arraycopy(originArray, 0, newArray, 0, length);
        } else {
          for (int i = 0; i < length; i++) {
            newArray[i] = componentSerializer.copy(originArray[i]);
          }
        }
      } else {
        for (int i = 0; i < length; i++) {
          newArray[i] = fury.copyObject(originArray[i]);
        }
>>>>>>> f4865f09
      }
      return (T[]) newArray;
    }

    @Override
    public void xwrite(MemoryBuffer buffer, T[] arr) {
      int len = arr.length;
      buffer.writeVarUint32Small7(len);
      // TODO(chaokunyang) use generics by creating component serializers to multi-dimension array.
      for (T t : arr) {
        fury.xwriteRef(buffer, t);
      }
    }

    @Override
    public T[] read(MemoryBuffer buffer) {
      int numElements = buffer.readVarUint32Small7();
      boolean isFinal = (numElements & 0b1) != 0;
      numElements >>>= 1;
      Object[] value = newArray(numElements);
      RefResolver refResolver = fury.getRefResolver();
      refResolver.reference(value);
      if (isFinal) {
        final Serializer componentTypeSerializer = this.componentTypeSerializer;
        for (int i = 0; i < numElements; i++) {
          Object elem;
          int nextReadRefId = refResolver.tryPreserveRefId(buffer);
          if (nextReadRefId >= Fury.NOT_NULL_VALUE_FLAG) {
            elem = componentTypeSerializer.read(buffer);
            refResolver.setReadObject(nextReadRefId, elem);
          } else {
            elem = refResolver.getReadObject();
          }
          value[i] = elem;
        }
      } else {
        Fury fury = this.fury;
        ClassInfoHolder classInfoHolder = this.classInfoHolder;
        for (int i = 0; i < numElements; i++) {
          int nextReadRefId = refResolver.tryPreserveRefId(buffer);
          Object o;
          if (nextReadRefId >= Fury.NOT_NULL_VALUE_FLAG) {
            // ref value or not-null value
            o = fury.readNonRef(buffer, classInfoHolder);
            refResolver.setReadObject(nextReadRefId, o);
          } else {
            o = refResolver.getReadObject();
          }
          value[i] = o;
        }
      }
      return (T[]) value;
    }

    @Override
    public T[] xread(MemoryBuffer buffer) {
      int numElements = buffer.readVarUint32Small7();
      Object[] value = newArray(numElements);
      for (int i = 0; i < numElements; i++) {
        value[i] = fury.xreadRef(buffer);
      }
      return (T[]) value;
    }

    private Object[] newArray(int numElements) {
      Object[] value;
      if ((Class) type == Object[].class) {
        value = new Object[numElements];
      } else {
        stubDims[0] = numElements;
        value = (Object[]) Array.newInstance(innerType, stubDims);
      }
      return value;
    }
  }

  public static final class PrimitiveArrayBufferObject implements BufferObject {
    private final Object array;
    private final int offset;
    private final int elemSize;
    private final int length;

    public PrimitiveArrayBufferObject(Object array, int offset, int elemSize, int length) {
      this.array = array;
      this.offset = offset;
      this.elemSize = elemSize;
      this.length = length;
    }

    @Override
    public int totalBytes() {
      return length * elemSize;
    }

    @Override
    public void writeTo(MemoryBuffer buffer) {
      int size = Math.multiplyExact(length, elemSize);
      int writerIndex = buffer.writerIndex();
      int end = writerIndex + size;
      buffer.ensure(end);
      buffer.copyFromUnsafe(writerIndex, array, offset, size);
      buffer.writerIndex(end);
    }

    @Override
    public MemoryBuffer toBuffer() {
      MemoryBuffer buffer = MemoryBuffer.newHeapBuffer(totalBytes());
      writeTo(buffer);
      return buffer.slice(0, buffer.writerIndex());
    }
  }

  // Implement all read/write methods in subclasses to avoid
  // virtual method call cost.
  public abstract static class PrimitiveArraySerializer<T>
      extends Serializers.CrossLanguageCompatibleSerializer<T> {
    protected final int offset;
    protected final int elemSize;

    public PrimitiveArraySerializer(Fury fury, Class<T> cls) {
      super(fury, cls, (short) primitiveInfo.get(TypeUtils.getArrayComponentInfo(cls).f0)[2]);
      Class<?> innerType = TypeUtils.getArrayComponentInfo(cls).f0;
      this.offset = primitiveInfo.get(innerType)[0];
      this.elemSize = primitiveInfo.get(innerType)[1];
    }

    @Override
    public void xwrite(MemoryBuffer buffer, T value) {
      write(buffer, value);
    }

    @Override
    public T xread(MemoryBuffer buffer) {
      return read(buffer);
    }
  }

  public static final class BooleanArraySerializer extends PrimitiveArraySerializer<boolean[]> {

    public BooleanArraySerializer(Fury fury) {
      super(fury, boolean[].class);
    }

    @Override
    public void write(MemoryBuffer buffer, boolean[] value) {
      if (fury.getBufferCallback() == null) {
        int size = Math.multiplyExact(value.length, elemSize);
        buffer.writePrimitiveArrayWithSize(value, offset, size);
      } else {
        fury.writeBufferObject(
            buffer, new PrimitiveArrayBufferObject(value, offset, elemSize, value.length));
      }
    }

    @Override
    public boolean[] copy(boolean[] originArray) {
      return Arrays.copyOf(originArray, originArray.length);
    }

    @Override
    public boolean[] read(MemoryBuffer buffer) {
      if (fury.isPeerOutOfBandEnabled()) {
        MemoryBuffer buf = fury.readBufferObject(buffer);
        int size = buf.remaining();
        int numElements = size / elemSize;
        boolean[] values = new boolean[numElements];
        buf.copyToUnsafe(0, values, offset, size);
        return values;
      } else {
        int size = buffer.readVarUint32Small7();
        int numElements = size / elemSize;
        boolean[] values = new boolean[numElements];
        buffer.readToUnsafe(values, offset, size);
        return values;
      }
    }
  }

  public static final class ByteArraySerializer extends PrimitiveArraySerializer<byte[]> {

    public ByteArraySerializer(Fury fury) {
      super(fury, byte[].class);
    }

    @Override
    public void write(MemoryBuffer buffer, byte[] value) {
      if (fury.getBufferCallback() == null) {
        int size = Math.multiplyExact(value.length, 1);
        buffer.writePrimitiveArrayWithSize(value, offset, size);
      } else {
        fury.writeBufferObject(
            buffer, new PrimitiveArrayBufferObject(value, offset, 1, value.length));
      }
    }

    @Override
    public byte[] copy(byte[] originArray) {
      return Arrays.copyOf(originArray, originArray.length);
    }

    @Override
    public byte[] read(MemoryBuffer buffer) {
      if (fury.isPeerOutOfBandEnabled()) {
        MemoryBuffer buf = fury.readBufferObject(buffer);
        int size = buf.remaining();
        byte[] values = new byte[size];
        buf.copyToUnsafe(0, values, offset, size);
        return values;
      } else {
        int size = buffer.readVarUint32Small7();
        byte[] values = new byte[size];
        buffer.readToUnsafe(values, offset, size);
        return values;
      }
    }
  }

  public static final class CharArraySerializer extends PrimitiveArraySerializer<char[]> {

    public CharArraySerializer(Fury fury) {
      super(fury, char[].class);
    }

    @Override
    public void write(MemoryBuffer buffer, char[] value) {
      if (fury.getBufferCallback() == null) {
        int size = Math.multiplyExact(value.length, elemSize);
        buffer.writePrimitiveArrayWithSize(value, offset, size);
      } else {
        fury.writeBufferObject(
            buffer, new PrimitiveArrayBufferObject(value, offset, elemSize, value.length));
      }
    }

    @Override
    public char[] copy(char[] originArray) {
      return Arrays.copyOf(originArray, originArray.length);
    }

    @Override
    public char[] read(MemoryBuffer buffer) {
      if (fury.isPeerOutOfBandEnabled()) {
        MemoryBuffer buf = fury.readBufferObject(buffer);
        int size = buf.remaining();
        int numElements = size / elemSize;
        char[] values = new char[numElements];
        buf.copyToUnsafe(0, values, offset, size);
        return values;
      } else {
        int size = buffer.readVarUint32Small7();
        int numElements = size / elemSize;
        char[] values = new char[numElements];
        buffer.readToUnsafe(values, offset, size);
        return values;
      }
    }

    @Override
    public short getXtypeId() {
      return Fury.NOT_SUPPORT_CROSS_LANGUAGE;
    }

    @Override
    public void xwrite(MemoryBuffer buffer, char[] value) {
      throw new UnsupportedOperationException();
    }

    @Override
    public char[] xread(MemoryBuffer buffer) {
      throw new UnsupportedOperationException();
    }
  }

  public static final class ShortArraySerializer extends PrimitiveArraySerializer<short[]> {

    public ShortArraySerializer(Fury fury) {
      super(fury, short[].class);
    }

    @Override
    public void write(MemoryBuffer buffer, short[] value) {
      if (fury.getBufferCallback() == null) {
        int size = Math.multiplyExact(value.length, elemSize);
        buffer.writePrimitiveArrayWithSize(value, offset, size);
      } else {
        fury.writeBufferObject(
            buffer, new PrimitiveArrayBufferObject(value, offset, elemSize, value.length));
      }
    }

    @Override
    public short[] copy(short[] originArray) {
      return Arrays.copyOf(originArray, originArray.length);
    }

    @Override
    public short[] read(MemoryBuffer buffer) {
      if (fury.isPeerOutOfBandEnabled()) {
        MemoryBuffer buf = fury.readBufferObject(buffer);
        int size = buf.remaining();
        int numElements = size / elemSize;
        short[] values = new short[numElements];
        buf.copyToUnsafe(0, values, offset, size);
        return values;
      } else {
        int size = buffer.readVarUint32Small7();
        int numElements = size / elemSize;
        short[] values = new short[numElements];
        buffer.readToUnsafe(values, offset, size);
        return values;
      }
    }
  }

  public static final class IntArraySerializer extends PrimitiveArraySerializer<int[]> {

    public IntArraySerializer(Fury fury) {
      super(fury, int[].class);
    }

    @Override
    public void write(MemoryBuffer buffer, int[] value) {
      if (fury.getBufferCallback() == null) {
        int size = Math.multiplyExact(value.length, elemSize);
        buffer.writePrimitiveArrayWithSize(value, offset, size);
      } else {
        fury.writeBufferObject(
            buffer, new PrimitiveArrayBufferObject(value, offset, elemSize, value.length));
      }
    }

    @Override
    public int[] copy(int[] originArray) {
      return Arrays.copyOf(originArray, originArray.length);
    }

    @Override
    public int[] read(MemoryBuffer buffer) {
      if (fury.isPeerOutOfBandEnabled()) {
        MemoryBuffer buf = fury.readBufferObject(buffer);
        int size = buf.remaining();
        int numElements = size / elemSize;
        int[] values = new int[numElements];
        buf.copyToUnsafe(0, values, offset, size);
        return values;
      } else {
        int size = buffer.readVarUint32Small7();
        int numElements = size / elemSize;
        int[] values = new int[numElements];
        buffer.readToUnsafe(values, offset, size);
        return values;
      }
    }
  }

  public static final class LongArraySerializer extends PrimitiveArraySerializer<long[]> {

    public LongArraySerializer(Fury fury) {
      super(fury, long[].class);
    }

    @Override
    public void write(MemoryBuffer buffer, long[] value) {
      if (fury.getBufferCallback() == null) {
        int size = Math.multiplyExact(value.length, elemSize);
        buffer.writePrimitiveArrayWithSize(value, offset, size);
      } else {
        fury.writeBufferObject(
            buffer, new PrimitiveArrayBufferObject(value, offset, elemSize, value.length));
      }
    }

    @Override
    public long[] copy(long[] originArray) {
      return Arrays.copyOf(originArray, originArray.length);
    }

    @Override
    public long[] read(MemoryBuffer buffer) {
      if (fury.isPeerOutOfBandEnabled()) {
        MemoryBuffer buf = fury.readBufferObject(buffer);
        int size = buf.remaining();
        int numElements = size / elemSize;
        long[] values = new long[numElements];
        buf.copyToUnsafe(0, values, offset, size);
        return values;
      } else {
        int size = buffer.readVarUint32Small7();
        int numElements = size / elemSize;
        long[] values = new long[numElements];
        buffer.readToUnsafe(values, offset, size);
        return values;
      }
    }
  }

  public static final class FloatArraySerializer extends PrimitiveArraySerializer<float[]> {

    public FloatArraySerializer(Fury fury) {
      super(fury, float[].class);
    }

    @Override
    public void write(MemoryBuffer buffer, float[] value) {
      if (fury.getBufferCallback() == null) {
        int size = Math.multiplyExact(value.length, elemSize);
        buffer.writePrimitiveArrayWithSize(value, offset, size);
      } else {
        fury.writeBufferObject(
            buffer, new PrimitiveArrayBufferObject(value, offset, elemSize, value.length));
      }
    }

    @Override
    public float[] copy(float[] originArray) {
      return Arrays.copyOf(originArray, originArray.length);
    }

    @Override
    public float[] read(MemoryBuffer buffer) {
      if (fury.isPeerOutOfBandEnabled()) {
        MemoryBuffer buf = fury.readBufferObject(buffer);
        int size = buf.remaining();
        int numElements = size / elemSize;
        float[] values = new float[numElements];
        buf.copyToUnsafe(0, values, offset, size);
        return values;
      } else {
        int size = buffer.readVarUint32Small7();
        int numElements = size / elemSize;
        float[] values = new float[numElements];
        buffer.readToUnsafe(values, offset, size);
        return values;
      }
    }
  }

  public static final class DoubleArraySerializer extends PrimitiveArraySerializer<double[]> {

    public DoubleArraySerializer(Fury fury) {
      super(fury, double[].class);
    }

    @Override
    public void write(MemoryBuffer buffer, double[] value) {
      if (fury.getBufferCallback() == null) {
        int size = Math.multiplyExact(value.length, elemSize);
        buffer.writePrimitiveArrayWithSize(value, offset, size);
      } else {
        fury.writeBufferObject(
            buffer, new PrimitiveArrayBufferObject(value, offset, elemSize, value.length));
      }
    }

    @Override
    public double[] copy(double[] originArray) {
      return Arrays.copyOf(originArray, originArray.length);
    }

    @Override
    public double[] read(MemoryBuffer buffer) {
      if (fury.isPeerOutOfBandEnabled()) {
        MemoryBuffer buf = fury.readBufferObject(buffer);
        int size = buf.remaining();
        int numElements = size / elemSize;
        double[] values = new double[numElements];
        buf.copyToUnsafe(0, values, offset, size);
        return values;
      } else {
        int size = buffer.readVarUint32Small7();
        int numElements = size / elemSize;
        double[] values = new double[numElements];
        buffer.readToUnsafe(values, offset, size);
        return values;
      }
    }
  }

  public static final class StringArraySerializer extends Serializer<String[]> {
    private final StringSerializer stringSerializer;
    private final FuryArrayAsListSerializer collectionSerializer;
    private final FuryArrayAsListSerializer.ArrayAsList list;

    public StringArraySerializer(Fury fury) {
      super(fury, String[].class);
      stringSerializer = new StringSerializer(fury);
      collectionSerializer = new FuryArrayAsListSerializer(fury);
      collectionSerializer.setElementSerializer(stringSerializer);
      list = new FuryArrayAsListSerializer.ArrayAsList(0);
    }

    @Override
    public short getXtypeId() {
      return (short) -Type.FURY_STRING_ARRAY.getId();
    }

    @Override
    public void write(MemoryBuffer buffer, String[] value) {
      int len = value.length;
      buffer.writeVarUint32Small7(len);
      if (len == 0) {
        return;
      }
      list.setArray(value);
      // TODO reference support
      // this method won't throw exception.
      int flags = collectionSerializer.writeNullabilityHeader(buffer, list);
      list.clearArray(); // clear for gc
      StringSerializer stringSerializer = this.stringSerializer;
      if ((flags & CollectionFlags.HAS_NULL) != CollectionFlags.HAS_NULL) {
        for (String elem : value) {
          stringSerializer.write(buffer, elem);
        }
      } else {
        for (String elem : value) {
          if (elem == null) {
            buffer.writeByte(Fury.NULL_FLAG);
          } else {
            buffer.writeByte(Fury.NOT_NULL_VALUE_FLAG);
            stringSerializer.write(buffer, elem);
          }
        }
      }
    }

    @Override
    public String[] copy(String[] originArray) {
      String[] newArray = new String[originArray.length];
      System.arraycopy(originArray, 0, newArray, 0, originArray.length);
      return newArray;
    }

    @Override
    public String[] read(MemoryBuffer buffer) {
      int numElements = buffer.readVarUint32Small7();
      String[] value = new String[numElements];
      if (numElements == 0) {
        return value;
      }
      int flags = buffer.readByte();
      StringSerializer serializer = this.stringSerializer;
      if ((flags & CollectionFlags.HAS_NULL) != CollectionFlags.HAS_NULL) {
        for (int i = 0; i < numElements; i++) {
          value[i] = serializer.readJavaString(buffer);
        }
      } else {
        for (int i = 0; i < numElements; i++) {
          if (buffer.readByte() != Fury.NULL_FLAG) {
            value[i] = serializer.readJavaString(buffer);
          }
        }
      }
      return value;
    }

    @Override
    public void xwrite(MemoryBuffer buffer, String[] value) {
      int len = value.length;
      buffer.writeVarUint32Small7(len);
      for (String elem : value) {
        if (elem != null) {
          buffer.writeByte(Fury.REF_VALUE_FLAG);
          stringSerializer.writeUTF8String(buffer, elem);
        } else {
          buffer.writeByte(Fury.NULL_FLAG);
        }
      }
    }

    @Override
    public String[] xread(MemoryBuffer buffer) {
      int numElements = buffer.readVarUint32Small7();
      String[] value = new String[numElements];
      for (int i = 0; i < numElements; i++) {
        if (buffer.readByte() == Fury.REF_VALUE_FLAG) {
          value[i] = stringSerializer.readUTF8String(buffer);
        } else {
          value[i] = null;
        }
      }
      return value;
    }
  }

  public static void registerDefaultSerializers(Fury fury) {
    fury.registerSerializer(Object[].class, new ObjectArraySerializer<>(fury, Object[].class));
    fury.registerSerializer(Class[].class, new ObjectArraySerializer<>(fury, Class[].class));
    fury.registerSerializer(byte[].class, new ByteArraySerializer(fury));
    fury.registerSerializer(Byte[].class, new ObjectArraySerializer<>(fury, Byte[].class));
    fury.registerSerializer(char[].class, new CharArraySerializer(fury));
    fury.registerSerializer(
        Character[].class, new ObjectArraySerializer<>(fury, Character[].class));
    fury.registerSerializer(short[].class, new ShortArraySerializer(fury));
    fury.registerSerializer(Short[].class, new ObjectArraySerializer<>(fury, Short[].class));
    fury.registerSerializer(int[].class, new IntArraySerializer(fury));
    fury.registerSerializer(Integer[].class, new ObjectArraySerializer<>(fury, Integer[].class));
    fury.registerSerializer(long[].class, new LongArraySerializer(fury));
    fury.registerSerializer(Long[].class, new ObjectArraySerializer<>(fury, Long[].class));
    fury.registerSerializer(float[].class, new FloatArraySerializer(fury));
    fury.registerSerializer(Float[].class, new ObjectArraySerializer<>(fury, Float[].class));
    fury.registerSerializer(double[].class, new DoubleArraySerializer(fury));
    fury.registerSerializer(Double[].class, new ObjectArraySerializer<>(fury, Double[].class));
    fury.registerSerializer(boolean[].class, new BooleanArraySerializer(fury));
    fury.registerSerializer(Boolean[].class, new ObjectArraySerializer<>(fury, Boolean[].class));
    fury.registerSerializer(String[].class, new StringArraySerializer(fury));
  }

  // ########################## utils ##########################

  static void writePrimitiveArray(
      MemoryBuffer buffer, Object arr, int offset, int numElements, int elemSize) {
    int size = Math.multiplyExact(numElements, elemSize);
    buffer.writeVarUint32Small7(size);
    int writerIndex = buffer.writerIndex();
    int end = writerIndex + size;
    buffer.ensure(end);
    buffer.copyFromUnsafe(writerIndex, arr, offset, size);
    buffer.writerIndex(end);
  }

  public static PrimitiveArrayBufferObject byteArrayBufferObject(byte[] array) {
    return new PrimitiveArrayBufferObject(array, Platform.BYTE_ARRAY_OFFSET, 1, array.length);
  }

  static final IdentityHashMap<Class<?>, int[]> primitiveInfo = new IdentityHashMap<>();

  static {
    primitiveInfo.put(
        boolean.class,
        new int[] {Platform.BOOLEAN_ARRAY_OFFSET, 1, Type.FURY_PRIMITIVE_BOOL_ARRAY.getId()});
    primitiveInfo.put(byte.class, new int[] {Platform.BYTE_ARRAY_OFFSET, 1, Type.BINARY.getId()});
    primitiveInfo.put(
        char.class, new int[] {Platform.CHAR_ARRAY_OFFSET, 2, Fury.NOT_SUPPORT_CROSS_LANGUAGE});
    primitiveInfo.put(
        short.class,
        new int[] {Platform.SHORT_ARRAY_OFFSET, 2, Type.FURY_PRIMITIVE_SHORT_ARRAY.getId()});
    primitiveInfo.put(
        int.class, new int[] {Platform.INT_ARRAY_OFFSET, 4, Type.FURY_PRIMITIVE_INT_ARRAY.getId()});
    primitiveInfo.put(
        long.class,
        new int[] {Platform.LONG_ARRAY_OFFSET, 8, Type.FURY_PRIMITIVE_LONG_ARRAY.getId()});
    primitiveInfo.put(
        float.class,
        new int[] {Platform.FLOAT_ARRAY_OFFSET, 4, Type.FURY_PRIMITIVE_FLOAT_ARRAY.getId()});
    primitiveInfo.put(
        double.class,
        new int[] {Platform.DOUBLE_ARRAY_OFFSET, 8, Type.FURY_PRIMITIVE_DOUBLE_ARRAY.getId()});
  }

  public abstract static class AbstractedNonexistentArrayClassSerializer extends Serializer {
    protected final String className;
    private final int dims;

    public AbstractedNonexistentArrayClassSerializer(
        Fury fury, String className, Class<?> stubClass) {
      super(fury, stubClass);
      this.className = className;
      this.dims = TypeUtils.getArrayDimensions(stubClass);
    }

    @Override
    public Object[] read(MemoryBuffer buffer) {
      switch (dims) {
        case 1:
          return read1DArray(buffer);
        case 2:
          return read2DArray(buffer);
        case 3:
          return read3DArray(buffer);
        default:
          throw new UnsupportedOperationException(
              String.format("Unsupported array dimension %s for class %s", dims, className));
      }
    }

    protected abstract Object readInnerElement(MemoryBuffer buffer);

    private Object[] read1DArray(MemoryBuffer buffer) {
      int numElements = buffer.readVarUint32Small7();
      boolean isFinal = (numElements & 0b1) != 0;
      numElements >>>= 1;
      RefResolver refResolver = fury.getRefResolver();
      Object[] value = new Object[numElements];
      refResolver.reference(value);

      if (isFinal) {
        for (int i = 0; i < numElements; i++) {
          Object elem;
          int nextReadRefId = refResolver.tryPreserveRefId(buffer);
          if (nextReadRefId >= Fury.NOT_NULL_VALUE_FLAG) {
            elem = readInnerElement(buffer);
            refResolver.setReadObject(nextReadRefId, elem);
          } else {
            elem = refResolver.getReadObject();
          }
          value[i] = elem;
        }
      } else {
        for (int i = 0; i < numElements; i++) {
          value[i] = fury.readRef(buffer);
        }
      }
      return value;
    }

    private Object[][] read2DArray(MemoryBuffer buffer) {
      int numElements = buffer.readVarUint32Small7();
      boolean isFinal = (numElements & 0b1) != 0;
      numElements >>>= 1;
      RefResolver refResolver = fury.getRefResolver();
      Object[][] value = new Object[numElements][];
      refResolver.reference(value);
      if (isFinal) {
        for (int i = 0; i < numElements; i++) {
          Object[] elem;
          int nextReadRefId = refResolver.tryPreserveRefId(buffer);
          if (nextReadRefId >= Fury.NOT_NULL_VALUE_FLAG) {
            elem = read1DArray(buffer);
            refResolver.setReadObject(nextReadRefId, elem);
          } else {
            elem = (Object[]) refResolver.getReadObject();
          }
          value[i] = elem;
        }
      } else {
        for (int i = 0; i < numElements; i++) {
          value[i] = (Object[]) fury.readRef(buffer);
        }
      }
      return value;
    }

    private Object[] read3DArray(MemoryBuffer buffer) {
      int numElements = buffer.readVarUint32Small7();
      boolean isFinal = (numElements & 0b1) != 0;
      numElements >>>= 1;
      RefResolver refResolver = fury.getRefResolver();
      Object[][][] value = new Object[numElements][][];
      refResolver.reference(value);
      if (isFinal) {
        for (int i = 0; i < numElements; i++) {
          Object[][] elem;
          int nextReadRefId = refResolver.tryPreserveRefId(buffer);
          if (nextReadRefId >= Fury.NOT_NULL_VALUE_FLAG) {
            elem = read2DArray(buffer);
            refResolver.setReadObject(nextReadRefId, elem);
          } else {
            elem = (Object[][]) refResolver.getReadObject();
          }
          value[i] = elem;
        }
      } else {
        for (int i = 0; i < numElements; i++) {
          value[i] = (Object[][]) fury.readRef(buffer);
        }
      }
      return value;
    }
  }

  @SuppressWarnings("rawtypes")
  public static final class NonexistentArrayClassSerializer
      extends AbstractedNonexistentArrayClassSerializer {
    private final Serializer componentSerializer;

    public NonexistentArrayClassSerializer(Fury fury, Class<?> cls) {
      this(fury, "Unknown", cls);
    }

    public NonexistentArrayClassSerializer(Fury fury, String className, Class<?> cls) {
      super(fury, className, cls);
      if (TypeUtils.getArrayComponent(cls).isEnum()) {
        componentSerializer = new NonexistentClassSerializers.NonexistentEnumClassSerializer(fury);
      } else {
        if (fury.getConfig().getCompatibleMode() == CompatibleMode.COMPATIBLE) {
          componentSerializer =
              new CompatibleSerializer<>(fury, NonexistentClass.NonexistentSkip.class);
        } else {
          componentSerializer = null;
        }
      }
    }

    @Override
    protected Object readInnerElement(MemoryBuffer buffer) {
      if (componentSerializer == null) {
        throw new IllegalStateException(
            String.format("Class %s should serialize elements as non-morphic", className));
      }
      return componentSerializer.read(buffer);
    }
  }
}<|MERGE_RESOLUTION|>--- conflicted
+++ resolved
@@ -113,13 +113,9 @@
     public T[] copy(T[] originArray) {
       int length = originArray.length;
       Object[] newArray = newArray(length);
-<<<<<<< HEAD
       if (needToCopyRef) {
         fury.reference(originArray, newArray);
       }
-      for (int i = 0; i < length; i++) {
-        newArray[i] = fury.copyObject(originArray[i]);
-=======
       Serializer componentSerializer = this.componentTypeSerializer;
       if (componentSerializer != null) {
         if (componentSerializer.isImmutable()) {
@@ -133,7 +129,6 @@
         for (int i = 0; i < length; i++) {
           newArray[i] = fury.copyObject(originArray[i]);
         }
->>>>>>> f4865f09
       }
       return (T[]) newArray;
     }
