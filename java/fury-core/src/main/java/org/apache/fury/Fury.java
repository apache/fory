--- conflicted
+++ resolved
@@ -134,12 +134,8 @@
     config = new Config(builder);
     this.language = config.getLanguage();
     this.refTracking = config.trackingRef();
-<<<<<<< HEAD
     this.copyRefTracking = config.copyRef();
-=======
-    this.copyRefTracking = config.copyTrackingRef();
     this.shareMeta = config.isMetaShareEnabled();
->>>>>>> 1e2a5284
     compressInt = config.compressInt();
     longEncoding = config.longEncoding();
     if (refTracking) {
