/*
 * Licensed to the Apache Software Foundation (ASF) under one
 * or more contributor license agreements.  See the NOTICE file
 * distributed with this work for additional information
 * regarding copyright ownership.  The ASF licenses this file
 * to you under the Apache License, Version 2.0 (the
 * "License"); you may not use this file except in compliance
 * with the License.  You may obtain a copy of the License at
 *
 *   http://www.apache.org/licenses/LICENSE-2.0
 *
 * Unless required by applicable law or agreed to in writing,
 * software distributed under the License is distributed on an
 * "AS IS" BASIS, WITHOUT WARRANTIES OR CONDITIONS OF ANY
 * KIND, either express or implied.  See the License for the
 * specific language governing permissions and limitations
 * under the License.
 */

package org.apache.fury;

import java.io.ByteArrayOutputStream;
import java.io.IOException;
import java.io.OutputStream;
import java.nio.ByteOrder;
import java.util.ArrayList;
import java.util.Arrays;
import java.util.Iterator;
import java.util.List;
import java.util.function.Consumer;
import javax.annotation.concurrent.NotThreadSafe;
import org.apache.fury.builder.JITContext;
import org.apache.fury.collection.ObjectArray;
import org.apache.fury.config.CompatibleMode;
import org.apache.fury.config.Config;
import org.apache.fury.config.FuryBuilder;
import org.apache.fury.config.Language;
import org.apache.fury.config.LongEncoding;
import org.apache.fury.exception.DeserializationException;
import org.apache.fury.io.FuryInputStream;
import org.apache.fury.io.FuryReadableChannel;
import org.apache.fury.logging.Logger;
import org.apache.fury.logging.LoggerFactory;
import org.apache.fury.memory.MemoryBuffer;
import org.apache.fury.memory.MemoryUtils;
import org.apache.fury.memory.Platform;
import org.apache.fury.resolver.ClassInfo;
import org.apache.fury.resolver.ClassInfoHolder;
import org.apache.fury.resolver.ClassResolver;
import org.apache.fury.resolver.MapRefResolver;
import org.apache.fury.resolver.MetaStringResolver;
import org.apache.fury.resolver.NoRefResolver;
import org.apache.fury.resolver.RefResolver;
import org.apache.fury.resolver.SerializationContext;
import org.apache.fury.serializer.ArraySerializers;
import org.apache.fury.serializer.BufferCallback;
import org.apache.fury.serializer.BufferObject;
import org.apache.fury.serializer.OpaqueObjects;
import org.apache.fury.serializer.PrimitiveSerializers.LongSerializer;
import org.apache.fury.serializer.Serializer;
import org.apache.fury.serializer.SerializerFactory;
import org.apache.fury.serializer.StringSerializer;
import org.apache.fury.type.Generics;
import org.apache.fury.type.Type;
import org.apache.fury.util.ExceptionUtils;
<<<<<<< HEAD
import org.apache.fury.util.Platform;
=======
>>>>>>> 6ad2ca57
import org.apache.fury.util.Preconditions;
import org.apache.fury.util.StringUtils;

/**
 * Cross-Lang Data layout: 1byte mask: 1-bit null: 0->null, 1->not null 1-bit endianness: 0->le,
 * 1->be 1-bit target lang: 0->native, 1->x_lang if x_lang, will write current process language as a
 * byte into buffer. 1-bit out-of-band serialization enable flag: 0 -> not enabled, 1 -> enabled.
 * other bits reserved.
 *
 * <p>serialize/deserialize is user API for root object serialization, write/read api is for inner
 * serialization.
 */
@NotThreadSafe
public final class Fury implements BaseFury {
  private static final Logger LOG = LoggerFactory.getLogger(Fury.class);

  public static final byte NULL_FLAG = -3;
  // This flag indicates that object is a not-null value.
  // We don't use another byte to indicate REF, so that we can save one byte.
  public static final byte REF_FLAG = -2;
  // this flag indicates that the object is a non-null value.
  public static final byte NOT_NULL_VALUE_FLAG = -1;
  // this flag indicates that the object is a referencable and first write.
  public static final byte REF_VALUE_FLAG = 0;
  public static final byte NOT_SUPPORT_CROSS_LANGUAGE = 0;
  public static final short FURY_TYPE_TAG_ID = Type.FURY_TYPE_TAG.getId();
  private static final byte isNilFlag = 1;
  private static final byte isLittleEndianFlag = 1 << 1;
  private static final byte isCrossLanguageFlag = 1 << 2;
  private static final byte isOutOfBandFlag = 1 << 3;
  private static final boolean isLittleEndian = ByteOrder.nativeOrder() == ByteOrder.LITTLE_ENDIAN;
  private static final byte BITMAP = isLittleEndian ? isLittleEndianFlag : 0;
  private static final int BUFFER_SIZE_LIMIT = 128 * 1024;
  private static final short MAGIC_NUMBER = 0x62D4;

  private final Config config;
  private final boolean refTracking;
  private final RefResolver refResolver;
  private final ClassResolver classResolver;
  private final MetaStringResolver metaStringResolver;
  private final SerializationContext serializationContext;
  private final ClassLoader classLoader;
  private final JITContext jitContext;
  private MemoryBuffer buffer;
  private final List<Object> nativeObjects;
  private final StringSerializer stringSerializer;
  private final Language language;
  private final boolean compressInt;
  private final LongEncoding longEncoding;
  private final Generics generics;
  private Language peerLanguage;
  private BufferCallback bufferCallback;
  private Iterator<MemoryBuffer> outOfBandBuffers;
  private boolean peerOutOfBandEnabled;
  private int depth;

  public Fury(FuryBuilder builder, ClassLoader classLoader) {
    // Avoid set classLoader in `FuryBuilder`, which won't be clear when
    // `org.apache.fury.ThreadSafeFury.clearClassLoader` is called.
    config = new Config(builder);
    this.language = config.getLanguage();
    this.refTracking = config.trackingRef();
    compressInt = config.compressInt();
    longEncoding = config.longEncoding();
    if (refTracking) {
      this.refResolver = new MapRefResolver();
    } else {
      this.refResolver = new NoRefResolver();
    }
    jitContext = new JITContext(this);
    metaStringResolver = new MetaStringResolver();
    classResolver = new ClassResolver(this);
    classResolver.initialize();
    serializationContext = new SerializationContext();
    this.classLoader = classLoader;
    nativeObjects = new ArrayList<>();
    generics = new Generics(this);
    stringSerializer = new StringSerializer(this);
    LOG.info("Created new fury {}", this);
  }

  @Override
  public void register(Class<?> cls) {
    classResolver.register(cls);
  }

  @Override
  public void register(Class<?> cls, boolean createSerializer) {
    classResolver.register(cls, createSerializer);
  }

  @Override
  public void register(Class<?> cls, Short id) {
    classResolver.register(cls, id);
  }

  @Override
  public void register(Class<?> cls, Short id, boolean createSerializer) {
    classResolver.register(cls, id, createSerializer);
  }

  /** register class with given type tag which will be used for cross-language serialization. */
  public void register(Class<?> cls, String typeTag) {
    classResolver.register(cls, typeTag);
  }

  @Override
  public <T> void registerSerializer(Class<T> type, Class<? extends Serializer> serializerClass) {
    classResolver.registerSerializer(type, serializerClass);
  }

  @Override
  public void registerSerializer(Class<?> type, Serializer<?> serializer) {
    classResolver.registerSerializer(type, serializer);
  }

  @Override
  public void setSerializerFactory(SerializerFactory serializerFactory) {
    classResolver.setSerializerFactory(serializerFactory);
  }

  public SerializerFactory getSerializerFactory() {
    return classResolver.getSerializerFactory();
  }

  @Override
  public MemoryBuffer serialize(Object obj, long address, int size) {
    MemoryBuffer buffer = MemoryUtils.buffer(address, size);
    serialize(buffer, obj, null);
    return buffer;
  }

  @Override
  public byte[] serialize(Object obj) {
    MemoryBuffer buf = getBuffer();
    buf.writerIndex(0);
    serialize(buf, obj, null);
    byte[] bytes = buf.getBytes(0, buf.writerIndex());
    resetBuffer();
    return bytes;
  }

  @Override
  public byte[] serialize(Object obj, BufferCallback callback) {
    MemoryBuffer buf = getBuffer();
    buf.writerIndex(0);
    serialize(buf, obj, callback);
    byte[] bytes = buf.getBytes(0, buf.writerIndex());
    resetBuffer();
    return bytes;
  }

  @Override
  public MemoryBuffer serialize(MemoryBuffer buffer, Object obj) {
    return serialize(buffer, obj, null);
  }

  @Override
  public MemoryBuffer serialize(MemoryBuffer buffer, Object obj, BufferCallback callback) {
<<<<<<< HEAD
=======
    if (language == Language.XLANG) {
      buffer.writeInt16(MAGIC_NUMBER);
    }
>>>>>>> 6ad2ca57
    byte bitmap = BITMAP;
    if (language != Language.JAVA) {
      bitmap |= isCrossLanguageFlag;
    }
    if (obj == null) {
      bitmap |= isNilFlag;
      buffer.writeByte(bitmap);
      return buffer;
    }
    if (callback != null) {
      bitmap |= isOutOfBandFlag;
      bufferCallback = callback;
    }
    buffer.writeByte(bitmap);
    try {
      jitContext.lock();
      if (depth != 0) {
        throwDepthSerializationException();
      }
      if (language == Language.JAVA) {
        write(buffer, obj);
      } else {
        buffer.writeByte((byte) Language.JAVA.ordinal());
        xserializeInternal(buffer, obj);
      }
      return buffer;
    } catch (StackOverflowError t) {
      throw processStackOverflowError(t);
    } finally {
      resetWrite();
      jitContext.unlock();
    }
  }

  @Override
  public void serialize(OutputStream outputStream, Object obj) {
    serializeToStream(outputStream, buf -> serialize(buf, obj, null));
  }

  @Override
  public void serialize(OutputStream outputStream, Object obj, BufferCallback callback) {
    serializeToStream(outputStream, buf -> serialize(buf, obj, callback));
  }

  private StackOverflowError processStackOverflowError(StackOverflowError e) {
    if (!refTracking) {
      String msg =
          "Object may contain circular references, please enable ref tracking "
              + "by `FuryBuilder#withRefTracking(true)`";
      String rawMessage = e.getMessage();
      if (StringUtils.isNotBlank(rawMessage)) {
        msg += ": " + rawMessage;
      }
      StackOverflowError t1 = ExceptionUtils.trySetStackOverflowErrorMessage(e, msg);
      if (t1 != null) {
        return t1;
      }
    }
    throw e;
  }

  private MemoryBuffer getBuffer() {
    MemoryBuffer buf = buffer;
    if (buf == null) {
      buf = buffer = MemoryBuffer.newHeapBuffer(64);
    }
    return buf;
  }

  private void resetBuffer() {
    MemoryBuffer buf = buffer;
    if (buf != null && buf.size() > BUFFER_SIZE_LIMIT) {
      buffer = MemoryBuffer.newHeapBuffer(BUFFER_SIZE_LIMIT);
    }
  }

  private void write(MemoryBuffer buffer, Object obj) {
    int startOffset = buffer.writerIndex();
    boolean shareMetaContext = config.shareMetaContext();
    if (shareMetaContext) {
      buffer.writeInt32(-1); // preserve 4-byte for nativeObjects start offsets.
    }
    // reduce caller stack
    if (!refResolver.writeRefOrNull(buffer, obj)) {
      ClassInfo classInfo = classResolver.getOrUpdateClassInfo(obj.getClass());
      classResolver.writeClass(buffer, classInfo);
      writeData(buffer, classInfo, obj);
    }
    if (shareMetaContext) {
      buffer.putInt32(startOffset, buffer.writerIndex());
      classResolver.writeClassDefs(buffer);
    }
  }

  private void xserializeInternal(MemoryBuffer buffer, Object obj) {
    int startOffset = buffer.writerIndex();
    buffer.writeInt32(-1); // preserve 4-byte for nativeObjects start offsets.
    buffer.writeInt32(-1); // preserve 4-byte for nativeObjects size
    xwriteRef(buffer, obj);
    buffer.putInt32(startOffset, buffer.writerIndex());
    buffer.putInt32(startOffset + 4, nativeObjects.size());
    refResolver.resetWrite();
    // fury write opaque object classname which cause later write of classname only write an id.
    classResolver.resetWrite();
    metaStringResolver.resetWrite();
    for (Object nativeObject : nativeObjects) {
      writeRef(buffer, nativeObject);
    }
  }

  /** Serialize a nullable referencable object to <code>buffer</code>. */
  public void writeRef(MemoryBuffer buffer, Object obj) {
    if (!refResolver.writeRefOrNull(buffer, obj)) {
      ClassInfo classInfo = classResolver.getOrUpdateClassInfo(obj.getClass());
      classResolver.writeClass(buffer, classInfo);
      writeData(buffer, classInfo, obj);
    }
  }

  public void writeRef(MemoryBuffer buffer, Object obj, ClassInfoHolder classInfoHolder) {
    if (!refResolver.writeRefOrNull(buffer, obj)) {
      ClassInfo classInfo = classResolver.getClassInfo(obj.getClass(), classInfoHolder);
      classResolver.writeClass(buffer, classInfo);
      writeData(buffer, classInfo, obj);
    }
  }

  public void writeRef(MemoryBuffer buffer, Object obj, ClassInfo classInfo) {
    Serializer<Object> serializer = classInfo.getSerializer();
    if (serializer.needToWriteRef()) {
      if (!refResolver.writeRefOrNull(buffer, obj)) {
        classResolver.writeClass(buffer, classInfo);
        depth++;
        serializer.write(buffer, obj);
        depth--;
      }
    } else {
      if (obj == null) {
        buffer.writeByte(Fury.NULL_FLAG);
      } else {
        buffer.writeByte(Fury.NOT_NULL_VALUE_FLAG);
        classResolver.writeClass(buffer, classInfo);
        depth++;
        serializer.write(buffer, obj);
        depth--;
      }
    }
  }

  public <T> void writeRef(MemoryBuffer buffer, T obj, Serializer<T> serializer) {
    if (serializer.needToWriteRef()) {
      if (!refResolver.writeRefOrNull(buffer, obj)) {
        depth++;
        serializer.write(buffer, obj);
        depth--;
      }
    } else {
      if (obj == null) {
        buffer.writeByte(Fury.NULL_FLAG);
      } else {
        buffer.writeByte(Fury.NOT_NULL_VALUE_FLAG);
        depth++;
        serializer.write(buffer, obj);
        depth--;
      }
    }
  }

  /** Write object class and data without tracking ref. */
  public void writeNullable(MemoryBuffer buffer, Object obj) {
    if (obj == null) {
      buffer.writeByte(Fury.NULL_FLAG);
    } else {
      buffer.writeByte(Fury.NOT_NULL_VALUE_FLAG);
      writeNonRef(buffer, obj);
    }
  }

  /** Write object class and data without tracking ref. */
  public void writeNullable(MemoryBuffer buffer, Object obj, ClassInfoHolder classInfoHolder) {
    if (obj == null) {
      buffer.writeByte(Fury.NULL_FLAG);
    } else {
      buffer.writeByte(Fury.NOT_NULL_VALUE_FLAG);
      writeNonRef(buffer, obj, classResolver.getClassInfo(obj.getClass(), classInfoHolder));
    }
  }

  public void writeNullable(MemoryBuffer buffer, Object obj, ClassInfo classInfo) {
    if (obj == null) {
      buffer.writeByte(Fury.NULL_FLAG);
    } else {
      buffer.writeByte(Fury.NOT_NULL_VALUE_FLAG);
      writeNonRef(buffer, obj, classInfo);
    }
  }

  /**
   * Serialize a not-null and non-reference object to <code>buffer</code>.
   *
   * <p>If reference is enabled, this method should be called only the object is first seen in the
   * object graph.
   */
  public void writeNonRef(MemoryBuffer buffer, Object obj) {
    ClassInfo classInfo = classResolver.getOrUpdateClassInfo(obj.getClass());
    classResolver.writeClass(buffer, classInfo);
    writeData(buffer, classInfo, obj);
  }

  public void writeNonRef(MemoryBuffer buffer, Object obj, ClassInfo classInfo) {
    classResolver.writeClass(buffer, classInfo);
    Serializer serializer = classInfo.getSerializer();
    depth++;
    serializer.write(buffer, obj);
    depth--;
  }

  public <T> void writeNonRef(MemoryBuffer buffer, T obj, Serializer<T> serializer) {
    depth++;
    serializer.write(buffer, obj);
    depth--;
  }

  public void xwriteRef(MemoryBuffer buffer, Object obj) {
    if (!refResolver.writeRefOrNull(buffer, obj)) {
      xwriteNonRef(buffer, obj, null);
    }
  }

  public <T> void xwriteRef(MemoryBuffer buffer, T obj, Serializer<T> serializer) {
    if (serializer.needToWriteRef()) {
      if (!refResolver.writeRefOrNull(buffer, obj)) {
        xwriteNonRef(buffer, obj, serializer);
      }
    } else {
      if (obj == null) {
        buffer.writeByte(Fury.NULL_FLAG);
      } else {
        buffer.writeByte(Fury.NOT_NULL_VALUE_FLAG);
        xwriteNonRef(buffer, obj, serializer);
      }
    }
  }

  public <T> void xwriteRefByNullableSerializer(
      MemoryBuffer buffer, T obj, Serializer<T> serializer) {
    if (serializer == null) {
      xwriteRef(buffer, obj);
    } else {
      xwriteRef(buffer, obj, serializer);
    }
  }

  public <T> void xwriteNonRef(MemoryBuffer buffer, T obj, Serializer<T> serializer) {
    depth++;
    @SuppressWarnings("unchecked")
    Class<T> cls = (Class<T>) obj.getClass();
    if (serializer == null) {
      serializer = classResolver.getSerializer(cls);
    }
    short typeId = serializer.getXtypeId();
    buffer.writeInt16(typeId);
    if (typeId != NOT_SUPPORT_CROSS_LANGUAGE) {
      if (typeId == FURY_TYPE_TAG_ID) {
        classResolver.xwriteTypeTag(buffer, cls);
      }
      if (typeId < NOT_SUPPORT_CROSS_LANGUAGE) {
        classResolver.xwriteClass(buffer, cls);
      }
      serializer.xwrite(buffer, obj);
    } else {
      // Write classname so it can be used for debugging which object doesn't support
      // cross-language.
      // TODO add a config to disable this to reduce space cost.
      classResolver.xwriteClass(buffer, cls);
      // serializer may increase reference id multi times internally, thus peer cross-language later
      // fields/objects deserialization will use wrong reference id since we skip opaque objects
      // deserialization.
      // So we stash native objects and serialize all those object at the last.
      buffer.writeVarUint32(nativeObjects.size());
      nativeObjects.add(obj);
    }
    depth--;
  }

  /** Write not null data to buffer. */
  private void writeData(MemoryBuffer buffer, ClassInfo classInfo, Object obj) {
    switch (classInfo.getClassId()) {
      case ClassResolver.BOOLEAN_CLASS_ID:
        buffer.writeBoolean((Boolean) obj);
        break;
      case ClassResolver.BYTE_CLASS_ID:
        buffer.writeByte((Byte) obj);
        break;
      case ClassResolver.CHAR_CLASS_ID:
        buffer.writeChar((Character) obj);
        break;
      case ClassResolver.SHORT_CLASS_ID:
        buffer.writeInt16((Short) obj);
        break;
      case ClassResolver.INTEGER_CLASS_ID:
        if (compressInt) {
          buffer.writeVarInt32((Integer) obj);
        } else {
          buffer.writeInt32((Integer) obj);
        }
        break;
      case ClassResolver.FLOAT_CLASS_ID:
        buffer.writeFloat32((Float) obj);
        break;
      case ClassResolver.LONG_CLASS_ID:
        LongSerializer.writeInt64(buffer, (Long) obj, longEncoding);
        break;
      case ClassResolver.DOUBLE_CLASS_ID:
        buffer.writeFloat64((Double) obj);
        break;
      case ClassResolver.STRING_CLASS_ID:
        stringSerializer.writeJavaString(buffer, (String) obj);
        break;
        // TODO(add fastpath for other types)
      default:
        depth++;
        classInfo.getSerializer().write(buffer, obj);
        depth--;
    }
  }

  public void writeBufferObject(MemoryBuffer buffer, BufferObject bufferObject) {
    if (bufferCallback == null || bufferCallback.apply(bufferObject)) {
      buffer.writeBoolean(true);
      // writer length.
      int totalBytes = bufferObject.totalBytes();
      // write aligned length so that later buffer copy happen on aligned offset, which will be more
      // efficient
      // TODO(chaokunyang) Remove branch when other languages support aligned varint.
      if (language == Language.JAVA) {
        buffer.writeVarUint32Aligned(totalBytes);
      } else {
        buffer.writeVarUint32(totalBytes);
      }
      int writerIndex = buffer.writerIndex();
      buffer.ensure(writerIndex + bufferObject.totalBytes());
      bufferObject.writeTo(buffer);
      int size = buffer.writerIndex() - writerIndex;
      Preconditions.checkArgument(size == totalBytes);
    } else {
      buffer.writeBoolean(false);
    }
  }

  // duplicate for speed.
  public void writeBufferObject(
      MemoryBuffer buffer, ArraySerializers.PrimitiveArrayBufferObject bufferObject) {
    if (bufferCallback == null || bufferCallback.apply(bufferObject)) {
      buffer.writeBoolean(true);
      int totalBytes = bufferObject.totalBytes();
      // write aligned length so that later buffer copy happen on aligned offset, which will be very
      // efficient
      // TODO(chaokunyang) Remove branch when other languages support aligned varint.
      if (language == Language.JAVA) {
        buffer.writeVarUint32Aligned(totalBytes);
      } else {
        buffer.writeVarUint32(totalBytes);
      }
      bufferObject.writeTo(buffer);
    } else {
      buffer.writeBoolean(false);
    }
  }

  public MemoryBuffer readBufferObject(MemoryBuffer buffer) {
    boolean inBand = buffer.readBoolean();
    if (inBand) {
      int size;
      // TODO(chaokunyang) Remove branch when other languages support aligned varint.
      if (language == Language.JAVA) {
        size = buffer.readAlignedVarUint();
      } else {
        size = buffer.readVarUint32();
      }
      MemoryBuffer slice = buffer.slice(buffer.readerIndex(), size);
      buffer.readerIndex(buffer.readerIndex() + size);
      return slice;
    } else {
      Preconditions.checkArgument(outOfBandBuffers.hasNext());
      return outOfBandBuffers.next();
    }
  }

  public void writeString(MemoryBuffer buffer, String str) {
    stringSerializer.writeString(buffer, str);
  }

  public String readString(MemoryBuffer buffer) {
    return stringSerializer.readString(buffer);
  }

  public void writeJavaStringRef(MemoryBuffer buffer, String str) {
    if (stringSerializer.needToWriteRef()) {
      if (!refResolver.writeRefOrNull(buffer, str)) {
        stringSerializer.writeJavaString(buffer, str);
      }
    } else {
      if (str == null) {
        buffer.writeByte(Fury.NULL_FLAG);
      } else {
        buffer.writeByte(Fury.NOT_NULL_VALUE_FLAG);
        stringSerializer.write(buffer, str);
      }
    }
  }

  public String readJavaStringRef(MemoryBuffer buffer) {
    RefResolver refResolver = this.refResolver;
    if (stringSerializer.needToWriteRef()) {
      String obj;
      int nextReadRefId = refResolver.tryPreserveRefId(buffer);
      if (nextReadRefId >= NOT_NULL_VALUE_FLAG) {
        obj = stringSerializer.read(buffer);
        refResolver.setReadObject(nextReadRefId, obj);
        return obj;
      } else {
        return (String) refResolver.getReadObject();
      }
    } else {
      byte headFlag = buffer.readByte();
      if (headFlag == Fury.NULL_FLAG) {
        return null;
      } else {
        return stringSerializer.read(buffer);
      }
    }
  }

  public void writeJavaString(MemoryBuffer buffer, String str) {
    stringSerializer.writeJavaString(buffer, str);
  }

  public String readJavaString(MemoryBuffer buffer) {
    return stringSerializer.readJavaString(buffer);
  }

  public void writeInt64(MemoryBuffer buffer, long value) {
    LongSerializer.writeInt64(buffer, value, longEncoding);
  }

  public long readInt64(MemoryBuffer buffer) {
    return LongSerializer.readInt64(buffer, longEncoding);
  }

  @Override
  public Object deserialize(byte[] bytes) {
    return deserialize(MemoryUtils.wrap(bytes), null);
  }

  @Override
  public Object deserialize(byte[] bytes, Iterable<MemoryBuffer> outOfBandBuffers) {
    return deserialize(MemoryUtils.wrap(bytes), outOfBandBuffers);
  }

  @Override
  public Object deserialize(long address, int size) {
    return deserialize(MemoryUtils.buffer(address, size), null);
  }

  @Override
  public Object deserialize(MemoryBuffer buffer) {
    return deserialize(buffer, null);
  }

  /**
   * Deserialize <code>obj</code> from a <code>buffer</code> and <code>outOfBandBuffers</code>.
   *
   * @param buffer serialized data. If the provided buffer start address is aligned with 4 bytes,
   *     the bulk read will be more efficient.
   * @param outOfBandBuffers If <code>buffers</code> is not None, it should be an iterable of
   *     buffer-enabled objects that is consumed each time the pickle stream references an
   *     out-of-band {@link BufferObject}. Such buffers have been given in order to the
   *     `bufferCallback` of a Fury object. If <code>outOfBandBuffers</code> is null (the default),
   *     then the buffers are taken from the serialized stream, assuming they are serialized there.
   *     It is an error for <code>outOfBandBuffers</code> to be null if the serialized stream was
   *     produced with a non-null `bufferCallback`.
   */
  @Override
  public Object deserialize(MemoryBuffer buffer, Iterable<MemoryBuffer> outOfBandBuffers) {
    try {
      jitContext.lock();
      if (depth != 0) {
        throwDepthDeserializationException();
      }
<<<<<<< HEAD
=======
      if (language == Language.XLANG) {
        short magicNumber = buffer.readInt16();
        assert magicNumber == MAGIC_NUMBER
            : String.format(
                "The fury xlang serialization must start with magic number 0x%x. Please "
                    + "check whether the serialization is based on the xlang protocol and the data didn't corrupt.",
                MAGIC_NUMBER);
      }
>>>>>>> 6ad2ca57
      byte bitmap = buffer.readByte();
      if ((bitmap & isNilFlag) == isNilFlag) {
        return null;
      }
      boolean isLittleEndian = (bitmap & isLittleEndianFlag) == isLittleEndianFlag;
      Preconditions.checkArgument(Fury.isLittleEndian, isLittleEndian);
      boolean isTargetXLang = (bitmap & isCrossLanguageFlag) == isCrossLanguageFlag;
      if (isTargetXLang) {
        peerLanguage = Language.values()[buffer.readByte()];
      } else {
        peerLanguage = Language.JAVA;
      }
      peerOutOfBandEnabled = (bitmap & isOutOfBandFlag) == isOutOfBandFlag;
      if (peerOutOfBandEnabled) {
        Preconditions.checkNotNull(
            outOfBandBuffers,
            "outOfBandBuffers shouldn't be null when the serialized stream is "
                + "produced with bufferCallback not null.");
        this.outOfBandBuffers = outOfBandBuffers.iterator();
      } else {
        Preconditions.checkArgument(
            outOfBandBuffers == null,
            "outOfBandBuffers should be null when the serialized stream is "
                + "produced with bufferCallback null.");
      }
      Object obj;
      if (isTargetXLang) {
        obj = xdeserializeInternal(buffer);
      } else {
        if (config.shareMetaContext()) {
          classResolver.readClassDefs(buffer);
        }
        obj = readRef(buffer);
      }
      return obj;
    } catch (Throwable t) {
      throw handleReadFailed(t);
    } finally {
      resetRead();
      jitContext.unlock();
    }
  }

  @Override
  public Object deserialize(FuryInputStream inputStream) {
    return deserialize(inputStream, null);
  }

  @Override
  public Object deserialize(FuryInputStream inputStream, Iterable<MemoryBuffer> outOfBandBuffers) {
    try {
      MemoryBuffer buf = inputStream.getBuffer();
      return deserialize(buf, outOfBandBuffers);
    } finally {
      inputStream.shrinkBuffer();
    }
  }

  @Override
  public Object deserialize(FuryReadableChannel channel) {
    return deserialize(channel, null);
  }

  @Override
  public Object deserialize(FuryReadableChannel channel, Iterable<MemoryBuffer> outOfBandBuffers) {
    MemoryBuffer buf = channel.getBuffer();
    return deserialize(buf, outOfBandBuffers);
  }

  private RuntimeException handleReadFailed(Throwable t) {
    if (refResolver instanceof MapRefResolver) {
      ObjectArray readObjects = ((MapRefResolver) refResolver).getReadObjects();
      // carry with read objects for better trouble shooting.
      List<Object> objects = Arrays.asList(readObjects.objects).subList(0, readObjects.size);
      throw new DeserializationException(objects, t);
    } else {
      Platform.throwException(t);
      throw new IllegalStateException("unreachable");
    }
  }

  private Object xdeserializeInternal(MemoryBuffer buffer) {
    Object obj;
    int nativeObjectsStartOffset = buffer.readInt32();
    int nativeObjectsSize = buffer.readInt32();
    int endReaderIndex = nativeObjectsStartOffset;
    if (peerLanguage == Language.JAVA) {
      int readerIndex = buffer.readerIndex();
      buffer.readerIndex(nativeObjectsStartOffset);
      for (int i = 0; i < nativeObjectsSize; i++) {
        nativeObjects.add(readRef(buffer));
      }
      endReaderIndex = buffer.readerIndex();
      buffer.readerIndex(readerIndex);
      refResolver.resetRead();
      classResolver.resetRead();
      metaStringResolver.resetRead();
    }
    obj = xreadRef(buffer);
    buffer.readerIndex(endReaderIndex);
    return obj;
  }

  /** Deserialize nullable referencable object from <code>buffer</code>. */
  public Object readRef(MemoryBuffer buffer) {
    RefResolver refResolver = this.refResolver;
    int nextReadRefId = refResolver.tryPreserveRefId(buffer);
    if (nextReadRefId >= NOT_NULL_VALUE_FLAG) {
      // ref value or not-null value
      Object o = readDataInternal(buffer, classResolver.readClassInfo(buffer));
      refResolver.setReadObject(nextReadRefId, o);
      return o;
    } else {
      return refResolver.getReadObject();
    }
  }

  public Object readRef(MemoryBuffer buffer, ClassInfoHolder classInfoHolder) {
    RefResolver refResolver = this.refResolver;
    int nextReadRefId = refResolver.tryPreserveRefId(buffer);
    if (nextReadRefId >= NOT_NULL_VALUE_FLAG) {
      // ref value or not-null value
      Object o = readDataInternal(buffer, classResolver.readClassInfo(buffer, classInfoHolder));
      refResolver.setReadObject(nextReadRefId, o);
      return o;
    } else {
      return refResolver.getReadObject();
    }
  }

  @SuppressWarnings("unchecked")
  public <T> T readRef(MemoryBuffer buffer, Serializer<T> serializer) {
    if (serializer.needToWriteRef()) {
      T obj;
      int nextReadRefId = refResolver.tryPreserveRefId(buffer);
      if (nextReadRefId >= NOT_NULL_VALUE_FLAG) {
        obj = serializer.read(buffer);
        refResolver.setReadObject(nextReadRefId, obj);
        return obj;
      } else {
        return (T) refResolver.getReadObject();
      }
    } else {
      byte headFlag = buffer.readByte();
      if (headFlag == Fury.NULL_FLAG) {
        return null;
      } else {
        return serializer.read(buffer);
      }
    }
  }

  /** Deserialize not-null and non-reference object from <code>buffer</code>. */
  public Object readNonRef(MemoryBuffer buffer) {
    return readDataInternal(buffer, classResolver.readClassInfo(buffer));
  }

  public Object readNonRef(MemoryBuffer buffer, ClassInfoHolder classInfoHolder) {
    return readDataInternal(buffer, classResolver.readClassInfo(buffer, classInfoHolder));
  }

  /** Read object class and data without tracking ref. */
  public Object readNullable(MemoryBuffer buffer) {
    byte headFlag = buffer.readByte();
    if (headFlag == Fury.NULL_FLAG) {
      return null;
    } else {
      return readNonRef(buffer);
    }
  }

  /** Class should be read already. */
  public Object readData(MemoryBuffer buffer, ClassInfo classInfo) {
    depth++;
    Serializer<?> serializer = classInfo.getSerializer();
    Object read = serializer.read(buffer);
    depth--;
    return read;
  }

  private Object readDataInternal(MemoryBuffer buffer, ClassInfo classInfo) {
    switch (classInfo.getClassId()) {
      case ClassResolver.BOOLEAN_CLASS_ID:
        return buffer.readBoolean();
      case ClassResolver.BYTE_CLASS_ID:
        return buffer.readByte();
      case ClassResolver.CHAR_CLASS_ID:
        return buffer.readChar();
      case ClassResolver.SHORT_CLASS_ID:
        return buffer.readInt16();
      case ClassResolver.INTEGER_CLASS_ID:
        if (compressInt) {
          return buffer.readVarInt32();
        } else {
          return buffer.readInt32();
        }
      case ClassResolver.FLOAT_CLASS_ID:
        return buffer.readFloat32();
      case ClassResolver.LONG_CLASS_ID:
        return LongSerializer.readInt64(buffer, longEncoding);
      case ClassResolver.DOUBLE_CLASS_ID:
        return buffer.readFloat64();
      case ClassResolver.STRING_CLASS_ID:
        return stringSerializer.readJavaString(buffer);
        // TODO(add fastpath for other types)
      default:
        depth++;
        Object read = classInfo.getSerializer().read(buffer);
        depth--;
        return read;
    }
  }

  public Object xreadRef(MemoryBuffer buffer) {
    RefResolver refResolver = this.refResolver;
    int nextReadRefId = refResolver.tryPreserveRefId(buffer);
    if (nextReadRefId >= NOT_NULL_VALUE_FLAG) {
      Object o = xreadNonRef(buffer, null);
      refResolver.setReadObject(nextReadRefId, o);
      return o;
    } else {
      return refResolver.getReadObject();
    }
  }

  public Object xreadRef(MemoryBuffer buffer, Serializer<?> serializer) {
    if (serializer.needToWriteRef()) {
      RefResolver refResolver = this.refResolver;
      int nextReadRefId = refResolver.tryPreserveRefId(buffer);
      if (nextReadRefId >= NOT_NULL_VALUE_FLAG) {
        Object o = xreadNonRef(buffer, serializer);
        refResolver.setReadObject(nextReadRefId, o);
        return o;
      } else {
        return refResolver.getReadObject();
      }
    } else {
      byte headFlag = buffer.readByte();
      if (headFlag == Fury.NULL_FLAG) {
        return null;
      } else {
        return xreadNonRef(buffer, serializer);
      }
    }
  }

  public Object xreadRefByNullableSerializer(MemoryBuffer buffer, Serializer<?> serializer) {
    if (serializer == null) {
      return xreadRef(buffer);
    } else {
      return xreadRef(buffer, serializer);
    }
  }

  public Object xreadNonRef(MemoryBuffer buffer, Serializer<?> serializer) {
    depth++;
    short typeId = buffer.readInt16();
    ClassResolver classResolver = this.classResolver;
    if (typeId != NOT_SUPPORT_CROSS_LANGUAGE) {
      Class<?> cls = null;
      if (typeId == FURY_TYPE_TAG_ID) {
        cls = classResolver.readClassByTypeTag(buffer);
      }
      if (typeId < NOT_SUPPORT_CROSS_LANGUAGE) {
        if (peerLanguage != Language.JAVA) {
          classResolver.xreadClassName(buffer);
          cls = classResolver.getClassByTypeId((short) -typeId);
        } else {
          cls = classResolver.xreadClass(buffer);
        }
      } else {
        if (typeId != FURY_TYPE_TAG_ID) {
          cls = classResolver.getClassByTypeId(typeId);
        }
      }
      Preconditions.checkNotNull(cls);
      if (serializer == null) {
        serializer = classResolver.getSerializer(cls);
      }
      // TODO check serializer consistent with `classResolver.getSerializer(cls)` when serializer
      // not null;
      Object o = serializer.xread(buffer);
      depth--;
      return o;
    } else {
      String className = classResolver.xreadClassName(buffer);
      int ordinal = buffer.readVarUint32();
      if (peerLanguage != Language.JAVA) {
        return OpaqueObjects.of(peerLanguage, className, ordinal);
      } else {
        return nativeObjects.get(ordinal);
      }
    }
  }

  @Override
  public byte[] serializeJavaObject(Object obj) {
    MemoryBuffer buf = getBuffer();
    buf.writerIndex(0);
    serializeJavaObject(buf, obj);
    byte[] bytes = buf.getBytes(0, buf.writerIndex());
    resetBuffer();
    return bytes;
  }

  @Override
  public void serializeJavaObject(MemoryBuffer buffer, Object obj) {
    try {
      jitContext.lock();
      if (depth != 0) {
        throwDepthSerializationException();
      }
      if (config.shareMetaContext()) {
        int startOffset = buffer.writerIndex();
        buffer.writeInt32(-1); // preserve 4-byte for nativeObjects start offsets.
        if (!refResolver.writeRefOrNull(buffer, obj)) {
          ClassInfo classInfo = classResolver.getOrUpdateClassInfo(obj.getClass());
          writeData(buffer, classInfo, obj);
        }
        buffer.putInt32(startOffset, buffer.writerIndex());
        classResolver.writeClassDefs(buffer);
      } else {
        if (!refResolver.writeRefOrNull(buffer, obj)) {
          ClassInfo classInfo = classResolver.getOrUpdateClassInfo(obj.getClass());
          writeData(buffer, classInfo, obj);
        }
      }
    } catch (StackOverflowError t) {
      throw processStackOverflowError(t);
    } finally {
      resetWrite();
      jitContext.unlock();
    }
  }

  /**
   * Serialize java object without class info, deserialization should use {@link
   * #deserializeJavaObject}.
   */
  @Override
  public void serializeJavaObject(OutputStream outputStream, Object obj) {
    serializeToStream(outputStream, buf -> serializeJavaObject(buf, obj));
  }

  @Override
  public <T> T deserializeJavaObject(byte[] data, Class<T> cls) {
    return deserializeJavaObject(MemoryBuffer.fromByteArray(data), cls);
  }

  @Override
  @SuppressWarnings("unchecked")
  public <T> T deserializeJavaObject(MemoryBuffer buffer, Class<T> cls) {
    try {
      jitContext.lock();
      if (depth != 0) {
        throwDepthDeserializationException();
      }
      if (config.shareMetaContext()) {
        classResolver.readClassDefs(buffer);
      }
      T obj;
      int nextReadRefId = refResolver.tryPreserveRefId(buffer);
      if (nextReadRefId >= NOT_NULL_VALUE_FLAG) {
        obj = (T) readDataInternal(buffer, classResolver.getClassInfo(cls));
        return obj;
      } else {
        return null;
      }
    } catch (Throwable t) {
      throw handleReadFailed(t);
    } finally {
      resetRead();
      jitContext.unlock();
    }
  }

  /**
   * Deserialize java object from binary by passing class info, serialization should use {@link
   * #serializeJavaObject}.
   */
  @Override
  public <T> T deserializeJavaObject(FuryInputStream inputStream, Class<T> cls) {
    try {
      MemoryBuffer buf = inputStream.getBuffer();
      return deserializeJavaObject(buf, cls);
    } finally {
      inputStream.shrinkBuffer();
    }
  }

  /**
   * Deserialize java object from binary channel by passing class info, serialization should use
   * {@link #serializeJavaObject}.
   */
  @Override
  public <T> T deserializeJavaObject(FuryReadableChannel channel, Class<T> cls) {
    MemoryBuffer buf = channel.getBuffer();
    return deserializeJavaObject(buf, cls);
  }

  /**
   * Deserialize java object from binary by passing class info, serialization should use {@link
   * #deserializeJavaObjectAndClass}.
   */
  @Override
  public byte[] serializeJavaObjectAndClass(Object obj) {
    MemoryBuffer buf = getBuffer();
    buf.writerIndex(0);
    serializeJavaObjectAndClass(buf, obj);
    byte[] bytes = buf.getBytes(0, buf.writerIndex());
    resetBuffer();
    return bytes;
  }

  /**
   * Serialize java object with class info, deserialization should use {@link
   * #deserializeJavaObjectAndClass}.
   */
  @Override
  public void serializeJavaObjectAndClass(MemoryBuffer buffer, Object obj) {
    try {
      jitContext.lock();
      if (depth != 0) {
        throwDepthSerializationException();
      }
      write(buffer, obj);
    } catch (StackOverflowError t) {
      throw processStackOverflowError(t);
    } finally {
      resetWrite();
      jitContext.unlock();
    }
  }

  /**
   * Serialize java object with class info, deserialization should use {@link
   * #deserializeJavaObjectAndClass}.
   */
  @Override
  public void serializeJavaObjectAndClass(OutputStream outputStream, Object obj) {
    serializeToStream(outputStream, buf -> serializeJavaObjectAndClass(buf, obj));
  }

  /**
   * Deserialize class info and java object from binary, serialization should use {@link
   * #serializeJavaObjectAndClass}.
   */
  @Override
  public Object deserializeJavaObjectAndClass(byte[] data) {
    return deserializeJavaObjectAndClass(MemoryBuffer.fromByteArray(data));
  }

  /**
   * Deserialize class info and java object from binary, serialization should use {@link
   * #serializeJavaObjectAndClass}.
   */
  @Override
  public Object deserializeJavaObjectAndClass(MemoryBuffer buffer) {
    try {
      jitContext.lock();
      if (depth != 0) {
        throwDepthDeserializationException();
      }
      if (config.shareMetaContext()) {
        classResolver.readClassDefs(buffer);
      }
      return readRef(buffer);
    } catch (Throwable t) {
      throw handleReadFailed(t);
    } finally {
      resetRead();
      jitContext.unlock();
    }
  }

  /**
   * Deserialize class info and java object from binary, serialization should use {@link
   * #serializeJavaObjectAndClass}.
   */
  @Override
  public Object deserializeJavaObjectAndClass(FuryInputStream inputStream) {
    try {
      MemoryBuffer buf = inputStream.getBuffer();
      return deserializeJavaObjectAndClass(buf);
    } finally {
      inputStream.shrinkBuffer();
    }
  }

  /**
   * Deserialize class info and java object from binary channel, serialization should use {@link
   * #serializeJavaObjectAndClass}.
   */
  @Override
  public Object deserializeJavaObjectAndClass(FuryReadableChannel channel) {
    MemoryBuffer buf = channel.getBuffer();
    return deserializeJavaObjectAndClass(buf);
  }

  private void serializeToStream(OutputStream outputStream, Consumer<MemoryBuffer> function) {
    MemoryBuffer buf = getBuffer();
    if (outputStream.getClass() == ByteArrayOutputStream.class) {
      byte[] oldBytes = buf.getHeapMemory(); // Note: This should not be null.
      assert oldBytes != null;
      MemoryUtils.wrap((ByteArrayOutputStream) outputStream, buf);
      function.accept(buf);
      MemoryUtils.wrap(buf, (ByteArrayOutputStream) outputStream);
      buf.pointTo(oldBytes, 0, oldBytes.length);
    } else {
      buf.writerIndex(0);
      function.accept(buf);
      try {
        byte[] bytes = buf.getHeapMemory();
        if (bytes != null) {
          outputStream.write(bytes, 0, buf.writerIndex());
        } else {
          outputStream.write(buf.getBytes(0, buf.writerIndex()));
        }
        outputStream.flush();
      } catch (IOException e) {
        throw new RuntimeException(e);
      } finally {
        resetBuffer();
      }
    }
  }

  public void reset() {
    refResolver.reset();
    classResolver.reset();
    metaStringResolver.reset();
    serializationContext.reset();
    nativeObjects.clear();
    peerOutOfBandEnabled = false;
    bufferCallback = null;
    depth = 0;
  }

  public void resetWrite() {
    refResolver.resetWrite();
    classResolver.resetWrite();
    metaStringResolver.resetWrite();
    serializationContext.reset();
    nativeObjects.clear();
    bufferCallback = null;
    depth = 0;
  }

  public void resetRead() {
    refResolver.resetRead();
    classResolver.resetRead();
    metaStringResolver.resetRead();
    serializationContext.reset();
    nativeObjects.clear();
    peerOutOfBandEnabled = false;
    depth = 0;
  }

  private void throwDepthSerializationException() {
    String method = "Fury#" + (language != Language.JAVA ? "x" : "") + "writeXXX";
    throw new IllegalStateException(
        String.format(
            "Nested call Fury.serializeXXX is not allowed when serializing, Please use %s instead",
            method));
  }

  private void throwDepthDeserializationException() {
    String method = "Fury#" + (language != Language.JAVA ? "x" : "") + "readXXX";
    throw new IllegalStateException(
        String.format(
            "Nested call Fury.deserializeXXX is not allowed when deserializing, Please use %s instead",
            method));
  }

  public JITContext getJITContext() {
    return jitContext;
  }

  public BufferCallback getBufferCallback() {
    return bufferCallback;
  }

  public boolean isPeerOutOfBandEnabled() {
    return peerOutOfBandEnabled;
  }

  public RefResolver getRefResolver() {
    return refResolver;
  }

  public ClassResolver getClassResolver() {
    return classResolver;
  }

  public MetaStringResolver getMetaStringResolver() {
    return metaStringResolver;
  }

  public SerializationContext getSerializationContext() {
    return serializationContext;
  }

  public Generics getGenerics() {
    return generics;
  }

  public int getDepth() {
    return depth;
  }

  public void setDepth(int depth) {
    this.depth = depth;
  }

  public void incDepth(int diff) {
    this.depth += diff;
  }

  // Invoked by jit
  public StringSerializer getStringSerializer() {
    return stringSerializer;
  }

  public ClassLoader getClassLoader() {
    return classLoader;
  }

  public Language getLanguage() {
    return language;
  }

  public boolean trackingRef() {
    return refTracking;
  }

  public boolean isStringRefIgnored() {
    return config.isStringRefIgnored();
  }

  public boolean isBasicTypesRefIgnored() {
    return config.isBasicTypesRefIgnored();
  }

  public boolean checkClassVersion() {
    return config.checkClassVersion();
  }

  public CompatibleMode getCompatibleMode() {
    return config.getCompatibleMode();
  }

  public Config getConfig() {
    return config;
  }

  public Class<? extends Serializer> getDefaultJDKStreamSerializerType() {
    return config.getDefaultJDKStreamSerializerType();
  }

  public boolean compressString() {
    return config.compressString();
  }

  public boolean compressInt() {
    return compressInt;
  }

  public LongEncoding longEncoding() {
    return longEncoding;
  }

  public boolean compressLong() {
    return config.compressLong();
  }

  public static FuryBuilder builder() {
    return new FuryBuilder();
  }
}<|MERGE_RESOLUTION|>--- conflicted
+++ resolved
@@ -63,10 +63,6 @@
 import org.apache.fury.type.Generics;
 import org.apache.fury.type.Type;
 import org.apache.fury.util.ExceptionUtils;
-<<<<<<< HEAD
-import org.apache.fury.util.Platform;
-=======
->>>>>>> 6ad2ca57
 import org.apache.fury.util.Preconditions;
 import org.apache.fury.util.StringUtils;
 
@@ -226,12 +222,9 @@
 
   @Override
   public MemoryBuffer serialize(MemoryBuffer buffer, Object obj, BufferCallback callback) {
-<<<<<<< HEAD
-=======
     if (language == Language.XLANG) {
       buffer.writeInt16(MAGIC_NUMBER);
     }
->>>>>>> 6ad2ca57
     byte bitmap = BITMAP;
     if (language != Language.JAVA) {
       bitmap |= isCrossLanguageFlag;
@@ -722,8 +715,6 @@
       if (depth != 0) {
         throwDepthDeserializationException();
       }
-<<<<<<< HEAD
-=======
       if (language == Language.XLANG) {
         short magicNumber = buffer.readInt16();
         assert magicNumber == MAGIC_NUMBER
@@ -732,7 +723,6 @@
                     + "check whether the serialization is based on the xlang protocol and the data didn't corrupt.",
                 MAGIC_NUMBER);
       }
->>>>>>> 6ad2ca57
       byte bitmap = buffer.readByte();
       if ((bitmap & isNilFlag) == isNilFlag) {
         return null;
