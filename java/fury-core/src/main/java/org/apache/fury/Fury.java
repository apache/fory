--- conflicted
+++ resolved
@@ -23,12 +23,9 @@
 import java.io.IOException;
 import java.io.OutputStream;
 import java.nio.ByteOrder;
-<<<<<<< HEAD
-=======
 import java.util.ArrayList;
 import java.util.Arrays;
 import java.util.HashMap;
->>>>>>> 57a9eae2
 import java.util.Iterator;
 import java.util.function.Consumer;
 import java.util.function.Function;
@@ -197,6 +194,7 @@
     }
   }
 
+  /** register class with given type tag which will be used for cross-language serialization. */
   public void register(Class<?> cls, String typeName) {
     Preconditions.checkArgument(language != Language.JAVA);
     register(cls, "", typeName);
@@ -371,6 +369,7 @@
 
   private void write(MemoryBuffer buffer, Object obj) {
     int startOffset = buffer.writerIndex();
+    boolean shareMeta = config.isMetaShareEnabled();
     if (shareMeta) {
       buffer.writeInt32(-1); // preserve 4-byte for meta start offsets.
     }
