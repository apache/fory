--- conflicted
+++ resolved
@@ -140,18 +140,7 @@
 
     public RecordObjectCreator(Class<T> type) {
       super(type);
-<<<<<<< HEAD
       handle = RecordUtils.getRecordCtrHandle(type);
-=======
-      this.ctr = Preconditions.checkNotNull(ctr);
-      try {
-        ctr.setAccessible(true);
-        // ensure it does work;
-        newInstance();
-      } catch (Throwable e) {
-        throw new ForyException("Please provide a no-arg constructor for " + type, e);
-      }
->>>>>>> e91f4d4c
     }
 
     @Override
@@ -219,7 +208,8 @@
         return (Constructor<T>)
             newConstructorForSerializationMethod.invoke(reflectionFactory, type, parentConstructor);
       } catch (Throwable e) {
-        throw new ForyException("Failed to create ReflectionFactory constructor for " + type, e);
+        throw new ForyException(
+            "Failed to create instance, please provide a no-arg constructor for " + type, e);
       }
     }
 
