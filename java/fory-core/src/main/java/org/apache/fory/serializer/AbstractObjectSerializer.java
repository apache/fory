/*
 * Licensed to the Apache Software Foundation (ASF) under one
 * or more contributor license agreements.  See the NOTICE file
 * distributed with this work for additional information
 * regarding copyright ownership.  The ASF licenses this file
 * to you under the Apache License, Version 2.0 (the
 * "License"); you may not use this file except in compliance
 * with the License.  You may obtain a copy of the License at
 *
 *   http://www.apache.org/licenses/LICENSE-2.0
 *
 * Unless required by applicable law or agreed to in writing,
 * software distributed under the License is distributed on an
 * "AS IS" BASIS, WITHOUT WARRANTIES OR CONDITIONS OF ANY
 * KIND, either express or implied.  See the License for the
 * specific language governing permissions and limitations
 * under the License.
 */

package org.apache.fory.serializer;

import static org.apache.fory.type.TypeUtils.getRawType;

import java.lang.reflect.Field;
import java.lang.reflect.Modifier;
import java.util.ArrayList;
import java.util.Arrays;
import java.util.Collection;
import java.util.List;
import java.util.stream.Collectors;
import org.apache.fory.Fory;
import org.apache.fory.collection.Tuple2;
import org.apache.fory.collection.Tuple3;
import org.apache.fory.memory.MemoryBuffer;
import org.apache.fory.memory.Platform;
import org.apache.fory.reflect.FieldAccessor;
import org.apache.fory.reflect.ObjectCreator;
import org.apache.fory.reflect.ObjectCreators;
import org.apache.fory.reflect.ReflectionUtils;
import org.apache.fory.reflect.TypeRef;
import org.apache.fory.resolver.ClassInfo;
import org.apache.fory.resolver.ClassInfoHolder;
import org.apache.fory.resolver.ClassResolver;
import org.apache.fory.resolver.RefResolver;
import org.apache.fory.resolver.TypeResolver;
import org.apache.fory.serializer.converter.FieldConverter;
import org.apache.fory.annotation.ForyField;
import org.apache.fory.type.Descriptor;
import org.apache.fory.type.DescriptorGrouper;
import org.apache.fory.type.FinalObjectTypeStub;
import org.apache.fory.type.GenericType;
import org.apache.fory.type.Generics;
import org.apache.fory.util.record.RecordComponent;
import org.apache.fory.util.record.RecordInfo;
import org.apache.fory.util.record.RecordUtils;

public abstract class AbstractObjectSerializer<T> extends Serializer<T> {
  protected final RefResolver refResolver;
  protected final ClassResolver classResolver;
  protected final boolean isRecord;
  protected final ObjectCreator<T> objectCreator;
  private InternalFieldInfo[] fieldInfos;
  private RecordInfo copyRecordInfo;

  public AbstractObjectSerializer(Fory fory, Class<T> type) {
    this(fory, type, ObjectCreators.getObjectCreator(type));
  }

  public AbstractObjectSerializer(Fory fory, Class<T> type, ObjectCreator<T> objectCreator) {
    super(fory, type);
    this.refResolver = fory.getRefResolver();
    this.classResolver = fory.getClassResolver();
    this.isRecord = RecordUtils.isRecord(type);
    this.objectCreator = objectCreator;
  }

  /**
   * Read final object field value. Note that primitive field value can't be read by this method,
   * because primitive field doesn't write null flag.
   */
  static Object readFinalObjectFieldValue(
      SerializationBinding binding,
      RefResolver refResolver,
      TypeResolver typeResolver,
      FinalTypeField fieldInfo,
      boolean isFinal,
      MemoryBuffer buffer) {
    Serializer<Object> serializer = fieldInfo.classInfo.getSerializer();
    binding.incReadDepth();
    Object fieldValue;
    boolean nullable = fieldInfo.nullable;
    if (isFinal) {
      if (!fieldInfo.trackingRef) {
        fieldValue = binding.readNullable(buffer, serializer, nullable);
      } else {
        // whether tracking ref is recorded in `fieldInfo.serializer`, so it's still
        // consistent with jit serializer.
        fieldValue = binding.readRef(buffer, serializer);
      }
    } else {
      if (serializer.needToWriteRef()) {
        int nextReadRefId = refResolver.tryPreserveRefId(buffer);
        if (nextReadRefId >= Fory.NOT_NULL_VALUE_FLAG) {
          typeResolver.readClassInfo(buffer, fieldInfo.classInfo);
          fieldValue = serializer.read(buffer);
          refResolver.setReadObject(nextReadRefId, fieldValue);
        } else {
          fieldValue = refResolver.getReadObject();
        }
      } else {
        if (nullable) {
          byte headFlag = buffer.readByte();
          if (headFlag == Fory.NULL_FLAG) {
            binding.decDepth();
            return null;
          }
        }
        typeResolver.readClassInfo(buffer, fieldInfo.classInfo);
        fieldValue = serializer.read(buffer);
      }
    }
    binding.decDepth();
    return fieldValue;
  }

  static Object readOtherFieldValue(
      SerializationBinding binding, GenericTypeField fieldInfo, MemoryBuffer buffer) {
    Object fieldValue;
    boolean nullable = fieldInfo.nullable;
    if (fieldInfo.genericType.getCls().isEnum()) {
      // Only read null flag when the field is nullable (for xlang compatibility)
      if (nullable) {
        if (buffer.readByte() == Fory.NULL_FLAG) {
          return null;
        }
      }
      return fieldInfo.genericType.getSerializer(binding.typeResolver).read(buffer);
    } else if (fieldInfo.trackingRef) {
      fieldValue = binding.readRef(buffer, fieldInfo);
    } else {
      binding.preserveRefId(-1);
      if (nullable) {
        byte headFlag = buffer.readByte();
        if (headFlag == Fory.NULL_FLAG) {
          return null;
        }
      }
      fieldValue = binding.readNonRef(buffer, fieldInfo);
    }
    return fieldValue;
  }

  static Object readContainerFieldValue(
      SerializationBinding binding,
      Generics generics,
      GenericTypeField fieldInfo,
      MemoryBuffer buffer) {
    Object fieldValue;
    if (fieldInfo.trackingRef) {
      generics.pushGenericType(fieldInfo.genericType);
      fieldValue = binding.readContainerFieldValueRef(buffer, fieldInfo);
      generics.popGenericType();
    } else {
      binding.preserveRefId(-1);
      boolean nullable = fieldInfo.nullable;
      if (nullable) {
        byte headFlag = buffer.readByte();
        if (headFlag == Fory.NULL_FLAG) {
          return null;
        }
      }
      generics.pushGenericType(fieldInfo.genericType);
      fieldValue = binding.readContainerFieldValue(buffer, fieldInfo);
      generics.popGenericType();
    }
    return fieldValue;
  }

  static boolean writePrimitiveFieldValueFailed(
      Fory fory,
      MemoryBuffer buffer,
      Object targetObject,
      FieldAccessor fieldAccessor,
      short classId) {
    long fieldOffset = fieldAccessor.getFieldOffset();
    if (fieldOffset != -1) {
      return writePrimitiveFieldValueFailed(fory, buffer, targetObject, fieldOffset, classId);
    }
    switch (classId) {
      case ClassResolver.PRIMITIVE_BOOLEAN_CLASS_ID:
        buffer.writeBoolean((Boolean) fieldAccessor.get(targetObject));
        return false;
      case ClassResolver.PRIMITIVE_BYTE_CLASS_ID:
        buffer.writeByte((Byte) fieldAccessor.get(targetObject));
        return false;
      case ClassResolver.PRIMITIVE_CHAR_CLASS_ID:
        buffer.writeChar((Character) fieldAccessor.get(targetObject));
        return false;
      case ClassResolver.PRIMITIVE_SHORT_CLASS_ID:
        buffer.writeInt16((Short) fieldAccessor.get(targetObject));
        return false;
      case ClassResolver.PRIMITIVE_INT_CLASS_ID:
        {
          int fieldValue = (Integer) fieldAccessor.get(targetObject);
          if (fory.compressInt()) {
            buffer.writeVarInt32(fieldValue);
          } else {
            buffer.writeInt32(fieldValue);
          }
          return false;
        }
      case ClassResolver.PRIMITIVE_FLOAT_CLASS_ID:
        buffer.writeFloat32((Float) fieldAccessor.get(targetObject));
        return false;
      case ClassResolver.PRIMITIVE_LONG_CLASS_ID:
        {
          long fieldValue = (long) fieldAccessor.get(targetObject);
          fory.writeInt64(buffer, fieldValue);
          return false;
        }
      case ClassResolver.PRIMITIVE_DOUBLE_CLASS_ID:
        buffer.writeFloat64((Double) fieldAccessor.get(targetObject));
        return false;
      default:
        return true;
    }
  }

  static boolean writePrimitiveFieldValueFailed(
      Fory fory, MemoryBuffer buffer, Object targetObject, long fieldOffset, short classId) {
    switch (classId) {
      case ClassResolver.PRIMITIVE_BOOLEAN_CLASS_ID:
        buffer.writeBoolean(Platform.getBoolean(targetObject, fieldOffset));
        return false;
      case ClassResolver.PRIMITIVE_BYTE_CLASS_ID:
        buffer.writeByte(Platform.getByte(targetObject, fieldOffset));
        return false;
      case ClassResolver.PRIMITIVE_CHAR_CLASS_ID:
        buffer.writeChar(Platform.getChar(targetObject, fieldOffset));
        return false;
      case ClassResolver.PRIMITIVE_SHORT_CLASS_ID:
        buffer.writeInt16(Platform.getShort(targetObject, fieldOffset));
        return false;
      case ClassResolver.PRIMITIVE_INT_CLASS_ID:
        {
          int fieldValue = Platform.getInt(targetObject, fieldOffset);
          if (fory.compressInt()) {
            buffer.writeVarInt32(fieldValue);
          } else {
            buffer.writeInt32(fieldValue);
          }
          return false;
        }
      case ClassResolver.PRIMITIVE_FLOAT_CLASS_ID:
        buffer.writeFloat32(Platform.getFloat(targetObject, fieldOffset));
        return false;
      case ClassResolver.PRIMITIVE_LONG_CLASS_ID:
        {
          long fieldValue = Platform.getLong(targetObject, fieldOffset);
          fory.writeInt64(buffer, fieldValue);
          return false;
        }
      case ClassResolver.PRIMITIVE_DOUBLE_CLASS_ID:
        buffer.writeFloat64(Platform.getDouble(targetObject, fieldOffset));
        return false;
      default:
        return true;
    }
  }

  /**
   * Write field value to buffer. This method handle the situation which all fields are not null.
   *
   * @return true if field value isn't written by this function.
   */
  static boolean writeBasicObjectFieldValueFailed(
      Fory fory, MemoryBuffer buffer, Object fieldValue, short classId) {
    if (!fory.isBasicTypesRefIgnored()) {
      return true; // let common path handle this.
    }
    // add time types serialization here.
    switch (classId) {
      case ClassResolver.STRING_CLASS_ID: // fastpath for string.
        String stringValue = (String) (fieldValue);
        if (fory.getStringSerializer().needToWriteRef()) {
          fory.writeJavaStringRef(buffer, stringValue);
        } else {
          fory.writeString(buffer, stringValue);
        }
        return false;
      case ClassResolver.BOOLEAN_CLASS_ID:
        {
          buffer.writeBoolean((Boolean) fieldValue);
          return false;
        }
      case ClassResolver.BYTE_CLASS_ID:
        {
          buffer.writeByte((Byte) fieldValue);
          return false;
        }
      case ClassResolver.CHAR_CLASS_ID:
        {
          buffer.writeChar((Character) fieldValue);
          return false;
        }
      case ClassResolver.SHORT_CLASS_ID:
        {
          buffer.writeInt16((Short) fieldValue);
          return false;
        }
      case ClassResolver.INTEGER_CLASS_ID:
        {
          if (fory.compressInt()) {
            buffer.writeVarInt32((Integer) fieldValue);
          } else {
            buffer.writeInt32((Integer) fieldValue);
          }
          return false;
        }
      case ClassResolver.FLOAT_CLASS_ID:
        {
          buffer.writeFloat32((Float) fieldValue);
          return false;
        }
      case ClassResolver.LONG_CLASS_ID:
        {
          fory.writeInt64(buffer, (Long) fieldValue);
          return false;
        }
      case ClassResolver.DOUBLE_CLASS_ID:
        {
          buffer.writeFloat64((Double) fieldValue);
          return false;
        }
      default:
        return true;
    }
  }

  static boolean writeBasicNullableObjectFieldValueFailed(
      Fory fory, MemoryBuffer buffer, Object fieldValue, short classId) {
    if (!fory.isBasicTypesRefIgnored()) {
      return true; // let common path handle this.
    }
    // add time types serialization here.
    switch (classId) {
      case ClassResolver.STRING_CLASS_ID: // fastpath for string.
        fory.writeJavaStringRef(buffer, (String) (fieldValue));
        return false;
      case ClassResolver.BOOLEAN_CLASS_ID:
        {
          if (fieldValue == null) {
            buffer.writeByte(Fory.NULL_FLAG);
          } else {
            buffer.writeByte(Fory.NOT_NULL_VALUE_FLAG);
            buffer.writeBoolean((Boolean) (fieldValue));
          }
          return false;
        }
      case ClassResolver.BYTE_CLASS_ID:
        {
          if (fieldValue == null) {
            buffer.writeByte(Fory.NULL_FLAG);
          } else {
            buffer.writeByte(Fory.NOT_NULL_VALUE_FLAG);
            buffer.writeByte((Byte) (fieldValue));
          }
          return false;
        }
      case ClassResolver.CHAR_CLASS_ID:
        {
          if (fieldValue == null) {
            buffer.writeByte(Fory.NULL_FLAG);
          } else {
            buffer.writeByte(Fory.NOT_NULL_VALUE_FLAG);
            buffer.writeChar((Character) (fieldValue));
          }
          return false;
        }
      case ClassResolver.SHORT_CLASS_ID:
        {
          if (fieldValue == null) {
            buffer.writeByte(Fory.NULL_FLAG);
          } else {
            buffer.writeByte(Fory.NOT_NULL_VALUE_FLAG);
            buffer.writeInt16((Short) (fieldValue));
          }
          return false;
        }
      case ClassResolver.INTEGER_CLASS_ID:
        {
          if (fieldValue == null) {
            buffer.writeByte(Fory.NULL_FLAG);
          } else {
            buffer.writeByte(Fory.NOT_NULL_VALUE_FLAG);
            if (fory.compressInt()) {
              buffer.writeVarInt32((Integer) (fieldValue));
            } else {
              buffer.writeInt32((Integer) (fieldValue));
            }
          }
          return false;
        }
      case ClassResolver.FLOAT_CLASS_ID:
        {
          if (fieldValue == null) {
            buffer.writeByte(Fory.NULL_FLAG);
          } else {
            buffer.writeByte(Fory.NOT_NULL_VALUE_FLAG);
            buffer.writeFloat32((Float) (fieldValue));
          }
          return false;
        }
      case ClassResolver.LONG_CLASS_ID:
        {
          if (fieldValue == null) {
            buffer.writeByte(Fory.NULL_FLAG);
          } else {
            buffer.writeByte(Fory.NOT_NULL_VALUE_FLAG);
            fory.writeInt64(buffer, (Long) fieldValue);
          }
          return false;
        }
      case ClassResolver.DOUBLE_CLASS_ID:
        {
          if (fieldValue == null) {
            buffer.writeByte(Fory.NULL_FLAG);
          } else {
            buffer.writeByte(Fory.NOT_NULL_VALUE_FLAG);
            buffer.writeFloat64((Double) (fieldValue));
          }
          return false;
        }
      default:
        return true;
    }
  }

  /**
   * Read a primitive value from buffer and set it to field referenced by <code>fieldAccessor</code>
   * of <code>targetObject</code>.
   *
   * @return true if <code>classId</code> is not a primitive type id.
   */
  static boolean readPrimitiveFieldValueFailed(
      Fory fory,
      MemoryBuffer buffer,
      Object targetObject,
      FieldAccessor fieldAccessor,
      short classId) {
    long fieldOffset = fieldAccessor.getFieldOffset();
    if (fieldOffset != -1) {
      return readPrimitiveFieldValueFailed(fory, buffer, targetObject, fieldOffset, classId);
    }
    switch (classId) {
      case ClassResolver.PRIMITIVE_BOOLEAN_CLASS_ID:
        fieldAccessor.set(targetObject, buffer.readBoolean());
        return false;
      case ClassResolver.PRIMITIVE_BYTE_CLASS_ID:
        fieldAccessor.set(targetObject, buffer.readByte());
        return false;
      case ClassResolver.PRIMITIVE_CHAR_CLASS_ID:
        fieldAccessor.set(targetObject, buffer.readChar());
        return false;
      case ClassResolver.PRIMITIVE_SHORT_CLASS_ID:
        fieldAccessor.set(targetObject, buffer.readInt16());
        return false;
      case ClassResolver.PRIMITIVE_INT_CLASS_ID:
        if (fory.compressInt()) {
          fieldAccessor.set(targetObject, buffer.readVarInt32());
        } else {
          fieldAccessor.set(targetObject, buffer.readInt32());
        }
        return false;
      case ClassResolver.PRIMITIVE_FLOAT_CLASS_ID:
        fieldAccessor.set(targetObject, buffer.readFloat32());
        return false;
      case ClassResolver.PRIMITIVE_LONG_CLASS_ID:
        fieldAccessor.set(targetObject, fory.readInt64(buffer));
        return false;
      case ClassResolver.PRIMITIVE_DOUBLE_CLASS_ID:
        fieldAccessor.set(targetObject, buffer.readFloat64());
        return false;
      default:
        return true;
    }
  }

  private static boolean readPrimitiveFieldValueFailed(
      Fory fory, MemoryBuffer buffer, Object targetObject, long fieldOffset, short classId) {
    switch (classId) {
      case ClassResolver.PRIMITIVE_BOOLEAN_CLASS_ID:
        Platform.putBoolean(targetObject, fieldOffset, buffer.readBoolean());
        return false;
      case ClassResolver.PRIMITIVE_BYTE_CLASS_ID:
        Platform.putByte(targetObject, fieldOffset, buffer.readByte());
        return false;
      case ClassResolver.PRIMITIVE_CHAR_CLASS_ID:
        Platform.putChar(targetObject, fieldOffset, buffer.readChar());
        return false;
      case ClassResolver.PRIMITIVE_SHORT_CLASS_ID:
        Platform.putShort(targetObject, fieldOffset, buffer.readInt16());
        return false;
      case ClassResolver.PRIMITIVE_INT_CLASS_ID:
        if (fory.compressInt()) {
          Platform.putInt(targetObject, fieldOffset, buffer.readVarInt32());
        } else {
          Platform.putInt(targetObject, fieldOffset, buffer.readInt32());
        }
        return false;
      case ClassResolver.PRIMITIVE_FLOAT_CLASS_ID:
        Platform.putFloat(targetObject, fieldOffset, buffer.readFloat32());
        return false;
      case ClassResolver.PRIMITIVE_LONG_CLASS_ID:
        Platform.putLong(targetObject, fieldOffset, fory.readInt64(buffer));
        return false;
      case ClassResolver.PRIMITIVE_DOUBLE_CLASS_ID:
        Platform.putDouble(targetObject, fieldOffset, buffer.readFloat64());
        return false;
      default:
        return true;
    }
  }

  /**
   * read field value from buffer. This method handle the situation which all fields are not null.
   *
   * @return true if field value isn't read by this function.
   */
  static boolean readBasicObjectFieldValueFailed(
      Fory fory,
      MemoryBuffer buffer,
      Object targetObject,
      FieldAccessor fieldAccessor,
      short classId) {
    if (!fory.isBasicTypesRefIgnored()) {
      return true; // let common path handle this.
    }
    // add time types serialization here.
    switch (classId) {
      case ClassResolver.STRING_CLASS_ID: // fastpath for string.
        if (fory.getStringSerializer().needToWriteRef()) {
          fieldAccessor.putObject(targetObject, fory.readJavaStringRef(buffer));
        } else {
          fieldAccessor.putObject(targetObject, fory.readString(buffer));
        }
        return false;
      case ClassResolver.BOOLEAN_CLASS_ID:
        {
          fieldAccessor.putObject(targetObject, buffer.readBoolean());
          return false;
        }
      case ClassResolver.BYTE_CLASS_ID:
        {
          fieldAccessor.putObject(targetObject, buffer.readByte());
          return false;
        }
      case ClassResolver.CHAR_CLASS_ID:
        {
          fieldAccessor.putObject(targetObject, buffer.readChar());
          return false;
        }
      case ClassResolver.SHORT_CLASS_ID:
        {
          fieldAccessor.putObject(targetObject, buffer.readInt16());
          return false;
        }
      case ClassResolver.INTEGER_CLASS_ID:
        {
          if (fory.compressInt()) {
            fieldAccessor.putObject(targetObject, buffer.readVarInt32());
          } else {
            fieldAccessor.putObject(targetObject, buffer.readInt32());
          }
          return false;
        }
      case ClassResolver.FLOAT_CLASS_ID:
        {
          fieldAccessor.putObject(targetObject, buffer.readFloat32());
          return false;
        }
      case ClassResolver.LONG_CLASS_ID:
        {
          fieldAccessor.putObject(targetObject, fory.readInt64(buffer));
          return false;
        }
      case ClassResolver.DOUBLE_CLASS_ID:
        {
          fieldAccessor.putObject(targetObject, buffer.readFloat64());
          return false;
        }
      default:
        return true;
    }
  }

  static boolean readBasicNullableObjectFieldValueFailed(
      Fory fory,
      MemoryBuffer buffer,
      Object targetObject,
      FieldAccessor fieldAccessor,
      short classId) {
    if (!fory.isBasicTypesRefIgnored()) {
      return true; // let common path handle this.
    }
    // add time types serialization here.
    switch (classId) {
      case ClassResolver.STRING_CLASS_ID: // fastpath for string.
        fieldAccessor.putObject(targetObject, fory.readJavaStringRef(buffer));
        return false;
      case ClassResolver.BOOLEAN_CLASS_ID:
        {
          if (buffer.readByte() == Fory.NULL_FLAG) {
            fieldAccessor.putObject(targetObject, null);
          } else {
            fieldAccessor.putObject(targetObject, buffer.readBoolean());
          }
          return false;
        }
      case ClassResolver.BYTE_CLASS_ID:
        {
          if (buffer.readByte() == Fory.NULL_FLAG) {
            fieldAccessor.putObject(targetObject, null);
          } else {
            fieldAccessor.putObject(targetObject, buffer.readByte());
          }
          return false;
        }
      case ClassResolver.CHAR_CLASS_ID:
        {
          if (buffer.readByte() == Fory.NULL_FLAG) {
            fieldAccessor.putObject(targetObject, null);
          } else {
            fieldAccessor.putObject(targetObject, buffer.readChar());
          }
          return false;
        }
      case ClassResolver.SHORT_CLASS_ID:
        {
          if (buffer.readByte() == Fory.NULL_FLAG) {
            fieldAccessor.putObject(targetObject, null);
          } else {
            fieldAccessor.putObject(targetObject, buffer.readInt16());
          }
          return false;
        }
      case ClassResolver.INTEGER_CLASS_ID:
        {
          if (buffer.readByte() == Fory.NULL_FLAG) {
            fieldAccessor.putObject(targetObject, null);
          } else {
            if (fory.compressInt()) {
              fieldAccessor.putObject(targetObject, buffer.readVarInt32());
            } else {
              fieldAccessor.putObject(targetObject, buffer.readInt32());
            }
          }
          return false;
        }
      case ClassResolver.FLOAT_CLASS_ID:
        {
          if (buffer.readByte() == Fory.NULL_FLAG) {
            fieldAccessor.putObject(targetObject, null);
          } else {
            fieldAccessor.putObject(targetObject, buffer.readFloat32());
          }
          return false;
        }
      case ClassResolver.LONG_CLASS_ID:
        {
          if (buffer.readByte() == Fory.NULL_FLAG) {
            fieldAccessor.putObject(targetObject, null);
          } else {
            fieldAccessor.putObject(targetObject, fory.readInt64(buffer));
          }
          return false;
        }
      case ClassResolver.DOUBLE_CLASS_ID:
        {
          if (buffer.readByte() == Fory.NULL_FLAG) {
            fieldAccessor.putObject(targetObject, null);
          } else {
            fieldAccessor.putObject(targetObject, buffer.readFloat64());
          }
          return false;
        }
      default:
        return true;
    }
  }

  @Override
  public T copy(T originObj) {
    if (immutable) {
      return originObj;
    }
    if (isRecord) {
      return copyRecord(originObj);
    }
    T newObj = newBean();
    if (needToCopyRef) {
      fory.reference(originObj, newObj);
    }
    copyFields(originObj, newObj);
    return newObj;
  }

  private T copyRecord(T originObj) {
    Object[] fieldValues = copyFields(originObj);
    try {
      T t = (T) objectCreator.newInstanceWithArguments(fieldValues);
      Arrays.fill(copyRecordInfo.getRecordComponents(), null);
      fory.reference(originObj, t);
      return t;
    } catch (Throwable e) {
      Platform.throwException(e);
    }
    return originObj;
  }

  private Object[] copyFields(T originObj) {
    InternalFieldInfo[] fieldInfos = this.fieldInfos;
    if (fieldInfos == null) {
      fieldInfos = buildFieldsInfo();
    }
    Object[] fieldValues = new Object[fieldInfos.length];
    for (int i = 0; i < fieldInfos.length; i++) {
      InternalFieldInfo fieldInfo = fieldInfos[i];
      FieldAccessor fieldAccessor = fieldInfo.fieldAccessor;
      long fieldOffset = fieldAccessor.getFieldOffset();
      if (fieldOffset != -1) {
        fieldValues[i] = copyField(originObj, fieldOffset, fieldInfo.classId);
      } else {
        // field in record class has offset -1
        Object fieldValue = fieldAccessor.get(originObj);
        fieldValues[i] = fory.copyObject(fieldValue, fieldInfo.classId);
      }
    }
    return RecordUtils.remapping(copyRecordInfo, fieldValues);
  }

  private void copyFields(T originObj, T newObj) {
    InternalFieldInfo[] fieldInfos = this.fieldInfos;
    if (fieldInfos == null) {
      fieldInfos = buildFieldsInfo();
    }
    for (InternalFieldInfo fieldInfo : fieldInfos) {
      FieldAccessor fieldAccessor = fieldInfo.fieldAccessor;
      long fieldOffset = fieldAccessor.getFieldOffset();
      // record class won't go to this path;
      assert fieldOffset != -1;
      switch (fieldInfo.classId) {
        case ClassResolver.PRIMITIVE_BYTE_CLASS_ID:
          Platform.putByte(newObj, fieldOffset, Platform.getByte(originObj, fieldOffset));
          break;
        case ClassResolver.PRIMITIVE_CHAR_CLASS_ID:
          Platform.putChar(newObj, fieldOffset, Platform.getChar(originObj, fieldOffset));
          break;
        case ClassResolver.PRIMITIVE_SHORT_CLASS_ID:
          Platform.putShort(newObj, fieldOffset, Platform.getShort(originObj, fieldOffset));
          break;
        case ClassResolver.PRIMITIVE_INT_CLASS_ID:
          Platform.putInt(newObj, fieldOffset, Platform.getInt(originObj, fieldOffset));
          break;
        case ClassResolver.PRIMITIVE_LONG_CLASS_ID:
          Platform.putLong(newObj, fieldOffset, Platform.getLong(originObj, fieldOffset));
          break;
        case ClassResolver.PRIMITIVE_FLOAT_CLASS_ID:
          Platform.putFloat(newObj, fieldOffset, Platform.getFloat(originObj, fieldOffset));
          break;
        case ClassResolver.PRIMITIVE_DOUBLE_CLASS_ID:
          Platform.putDouble(newObj, fieldOffset, Platform.getDouble(originObj, fieldOffset));
          break;
        case ClassResolver.PRIMITIVE_BOOLEAN_CLASS_ID:
          Platform.putBoolean(newObj, fieldOffset, Platform.getBoolean(originObj, fieldOffset));
          break;
        case ClassResolver.BOOLEAN_CLASS_ID:
        case ClassResolver.BYTE_CLASS_ID:
        case ClassResolver.CHAR_CLASS_ID:
        case ClassResolver.SHORT_CLASS_ID:
        case ClassResolver.INTEGER_CLASS_ID:
        case ClassResolver.FLOAT_CLASS_ID:
        case ClassResolver.LONG_CLASS_ID:
        case ClassResolver.DOUBLE_CLASS_ID:
        case ClassResolver.STRING_CLASS_ID:
          Platform.putObject(newObj, fieldOffset, Platform.getObject(originObj, fieldOffset));
          break;
        default:
          Platform.putObject(
              newObj, fieldOffset, fory.copyObject(Platform.getObject(originObj, fieldOffset)));
      }
    }
  }

  public static void copyFields(
      Fory fory, InternalFieldInfo[] fieldInfos, Object originObj, Object newObj) {
    for (InternalFieldInfo fieldInfo : fieldInfos) {
      FieldAccessor fieldAccessor = fieldInfo.fieldAccessor;
      long fieldOffset = fieldAccessor.getFieldOffset();
      // record class won't go to this path;
      assert fieldOffset != -1;
      switch (fieldInfo.classId) {
        case ClassResolver.PRIMITIVE_BYTE_CLASS_ID:
          Platform.putByte(newObj, fieldOffset, Platform.getByte(originObj, fieldOffset));
          break;
        case ClassResolver.PRIMITIVE_CHAR_CLASS_ID:
          Platform.putChar(newObj, fieldOffset, Platform.getChar(originObj, fieldOffset));
          break;
        case ClassResolver.PRIMITIVE_SHORT_CLASS_ID:
          Platform.putShort(newObj, fieldOffset, Platform.getShort(originObj, fieldOffset));
          break;
        case ClassResolver.PRIMITIVE_INT_CLASS_ID:
          Platform.putInt(newObj, fieldOffset, Platform.getInt(originObj, fieldOffset));
          break;
        case ClassResolver.PRIMITIVE_LONG_CLASS_ID:
          Platform.putLong(newObj, fieldOffset, Platform.getLong(originObj, fieldOffset));
          break;
        case ClassResolver.PRIMITIVE_FLOAT_CLASS_ID:
          Platform.putFloat(newObj, fieldOffset, Platform.getFloat(originObj, fieldOffset));
          break;
        case ClassResolver.PRIMITIVE_DOUBLE_CLASS_ID:
          Platform.putDouble(newObj, fieldOffset, Platform.getDouble(originObj, fieldOffset));
          break;
        case ClassResolver.PRIMITIVE_BOOLEAN_CLASS_ID:
          Platform.putBoolean(newObj, fieldOffset, Platform.getBoolean(originObj, fieldOffset));
          break;
        case ClassResolver.BOOLEAN_CLASS_ID:
        case ClassResolver.BYTE_CLASS_ID:
        case ClassResolver.CHAR_CLASS_ID:
        case ClassResolver.SHORT_CLASS_ID:
        case ClassResolver.INTEGER_CLASS_ID:
        case ClassResolver.FLOAT_CLASS_ID:
        case ClassResolver.LONG_CLASS_ID:
        case ClassResolver.DOUBLE_CLASS_ID:
        case ClassResolver.STRING_CLASS_ID:
          Platform.putObject(newObj, fieldOffset, Platform.getObject(originObj, fieldOffset));
          break;
        default:
          Platform.putObject(
              newObj, fieldOffset, fory.copyObject(Platform.getObject(originObj, fieldOffset)));
      }
    }
  }

  private Object copyField(Object targetObject, long fieldOffset, short classId) {
    switch (classId) {
      case ClassResolver.PRIMITIVE_BOOLEAN_CLASS_ID:
        return Platform.getBoolean(targetObject, fieldOffset);
      case ClassResolver.PRIMITIVE_BYTE_CLASS_ID:
        return Platform.getByte(targetObject, fieldOffset);
      case ClassResolver.PRIMITIVE_CHAR_CLASS_ID:
        return Platform.getChar(targetObject, fieldOffset);
      case ClassResolver.PRIMITIVE_SHORT_CLASS_ID:
        return Platform.getShort(targetObject, fieldOffset);
      case ClassResolver.PRIMITIVE_INT_CLASS_ID:
        return Platform.getInt(targetObject, fieldOffset);
      case ClassResolver.PRIMITIVE_FLOAT_CLASS_ID:
        return Platform.getFloat(targetObject, fieldOffset);
      case ClassResolver.PRIMITIVE_LONG_CLASS_ID:
        return Platform.getLong(targetObject, fieldOffset);
      case ClassResolver.PRIMITIVE_DOUBLE_CLASS_ID:
        return Platform.getDouble(targetObject, fieldOffset);
      case ClassResolver.BOOLEAN_CLASS_ID:
      case ClassResolver.BYTE_CLASS_ID:
      case ClassResolver.CHAR_CLASS_ID:
      case ClassResolver.SHORT_CLASS_ID:
      case ClassResolver.INTEGER_CLASS_ID:
      case ClassResolver.FLOAT_CLASS_ID:
      case ClassResolver.LONG_CLASS_ID:
      case ClassResolver.DOUBLE_CLASS_ID:
      case ClassResolver.STRING_CLASS_ID:
        return Platform.getObject(targetObject, fieldOffset);
      default:
        return fory.copyObject(Platform.getObject(targetObject, fieldOffset));
    }
  }

  private InternalFieldInfo[] buildFieldsInfo() {
    List<Descriptor> descriptors = new ArrayList<>();
    if (RecordUtils.isRecord(type)) {
      RecordComponent[] components = RecordUtils.getRecordComponents(type);
      assert components != null;
      try {
        for (RecordComponent component : components) {
          Field field = type.getDeclaredField(component.getName());
          descriptors.add(
              new Descriptor(
                  field, TypeRef.of(field.getGenericType()), component.getAccessor(), null));
        }
      } catch (NoSuchFieldException e) {
        // impossible
        Platform.throwException(e);
      }
    } else {
      for (Field field : ReflectionUtils.getFields(type, true)) {
        if (!Modifier.isStatic(field.getModifiers())) {
          descriptors.add(new Descriptor(field, TypeRef.of(field.getGenericType()), null, null));
        }
      }
    }
    DescriptorGrouper descriptorGrouper =
        fory.getClassResolver().createDescriptorGrouper(descriptors, false);
    Tuple3<Tuple2<FinalTypeField[], boolean[]>, GenericTypeField[], GenericTypeField[]> infos =
        buildFieldInfos(fory, descriptorGrouper);
    fieldInfos = new InternalFieldInfo[descriptors.size()];
    System.arraycopy(infos.f0.f0, 0, fieldInfos, 0, infos.f0.f0.length);
    System.arraycopy(infos.f1, 0, fieldInfos, infos.f0.f0.length, infos.f1.length);
    System.arraycopy(infos.f2, 0, fieldInfos, fieldInfos.length - infos.f2.length, infos.f2.length);
    if (isRecord) {
      List<String> fieldNames =
          Arrays.stream(fieldInfos)
              .map(f -> f.fieldAccessor.getField().getName())
              .collect(Collectors.toList());
      copyRecordInfo = new RecordInfo(type, fieldNames);
    }
    return fieldInfos;
  }

  public static InternalFieldInfo[] buildFieldsInfo(Fory fory, List<Field> fields) {
    List<Descriptor> descriptors = new ArrayList<>();
    for (Field field : fields) {
      if (!Modifier.isTransient(field.getModifiers()) && !Modifier.isStatic(field.getModifiers())) {
        descriptors.add(new Descriptor(field, TypeRef.of(field.getGenericType()), null, null));
      }
    }
    DescriptorGrouper descriptorGrouper =
        fory.getClassResolver().createDescriptorGrouper(descriptors, false);
    Tuple3<Tuple2<FinalTypeField[], boolean[]>, GenericTypeField[], GenericTypeField[]> infos =
        buildFieldInfos(fory, descriptorGrouper);
    InternalFieldInfo[] fieldInfos = new InternalFieldInfo[descriptors.size()];
    System.arraycopy(infos.f0.f0, 0, fieldInfos, 0, infos.f0.f0.length);
    System.arraycopy(infos.f1, 0, fieldInfos, infos.f0.f0.length, infos.f1.length);
    System.arraycopy(infos.f2, 0, fieldInfos, fieldInfos.length - infos.f2.length, infos.f2.length);
    return fieldInfos;
  }

  protected T newBean() {
    return objectCreator.newInstance();
  }

  static Tuple3<Tuple2<FinalTypeField[], boolean[]>, GenericTypeField[], GenericTypeField[]>
      buildFieldInfos(Fory fory, DescriptorGrouper grouper) {
    // When a type is both Collection/Map and final, add it to collection/map fields to keep
    // consistent with jit.
    Collection<Descriptor> primitives = grouper.getPrimitiveDescriptors();
    Collection<Descriptor> boxed = grouper.getBoxedDescriptors();
    Collection<Descriptor> finals = grouper.getFinalDescriptors();
    FinalTypeField[] finalFields =
        new FinalTypeField[primitives.size() + boxed.size() + finals.size()];
    int cnt = 0;
    for (Descriptor d : primitives) {
      finalFields[cnt++] = new FinalTypeField(fory, d);
    }
    for (Descriptor d : boxed) {
      finalFields[cnt++] = new FinalTypeField(fory, d);
    }
    // TODO(chaokunyang) Support Pojo<T> generics besides Map/Collection subclass
    //  when it's supported in BaseObjectCodecBuilder.
    for (Descriptor d : finals) {
      finalFields[cnt++] = new FinalTypeField(fory, d);
    }
    boolean[] isFinal = new boolean[finalFields.length];
    for (int i = 0; i < isFinal.length; i++) {
      ClassInfo classInfo = finalFields[i].classInfo;
      isFinal[i] = classInfo != null && fory.getClassResolver().isMonomorphic(classInfo.getCls());
    }
    cnt = 0;
    GenericTypeField[] otherFields = new GenericTypeField[grouper.getOtherDescriptors().size()];
    for (Descriptor descriptor : grouper.getOtherDescriptors()) {
      GenericTypeField genericTypeField = new GenericTypeField(fory, descriptor);
      otherFields[cnt++] = genericTypeField;
    }
    cnt = 0;
    Collection<Descriptor> collections = grouper.getCollectionDescriptors();
    Collection<Descriptor> maps = grouper.getMapDescriptors();
    GenericTypeField[] containerFields = new GenericTypeField[collections.size() + maps.size()];
    for (Descriptor d : collections) {
      containerFields[cnt++] = new GenericTypeField(fory, d);
    }
    for (Descriptor d : maps) {
      containerFields[cnt++] = new GenericTypeField(fory, d);
    }
    return Tuple3.of(Tuple2.of(finalFields, isFinal), otherFields, containerFields);
  }

  public static class InternalFieldInfo {
    protected final TypeRef<?> typeRef;
    protected final short classId;
    protected final String qualifiedFieldName;
    protected final FieldAccessor fieldAccessor;
    protected final FieldConverter<?> fieldConverter;
    protected boolean nullable;
    protected boolean trackingRef;

    private InternalFieldInfo(Fory fory, Descriptor d, short classId) {
      this.typeRef = d.getTypeRef();
      this.classId = classId;
      this.qualifiedFieldName = d.getDeclaringClass() + "." + d.getName();
      this.fieldAccessor = d.getField() != null ? FieldAccessor.createAccessor(d.getField()) : null;
      fieldConverter = d.getFieldConverter();
<<<<<<< HEAD
      // For xlang: nullable defaults to false, except for Optional types
      // For native: use descriptor's nullable which defaults to true for non-primitives
      Class<?> rawType = typeRef.getRawType();
      if (rawType.isPrimitive()) {
        nullable = false;
      } else if (fory.isCrossLanguage()) {
        ForyField foryField = d.getForyField();
        if (foryField != null) {
          nullable = foryField.nullable();
        } else {
          // Default: only Optional types are nullable in xlang mode
          nullable = ObjectSerializer.isOptionalType(rawType);
        }
      } else {
        nullable = d.isNullable();
      }
      if (fory.trackingRef()) {
        trackingRef = d.isTrackingRef();
      }
=======
      nullable = d.isNullable();
      // descriptor.isTrackingRef() already includes the needToWriteRef check
      trackingRef = d.isTrackingRef();
>>>>>>> 40646a4f
    }

    @Override
    public String toString() {
      return "InternalFieldInfo{"
          + "typeRef="
          + typeRef
          + ", classId="
          + classId
          + ", qualifiedFieldName='"
          + qualifiedFieldName
          + ", fieldAccessor="
          + fieldAccessor
          + ", nullable="
          + nullable
          + '}';
    }
  }

  static final class FinalTypeField extends InternalFieldInfo {
    final ClassInfo classInfo;

    private FinalTypeField(Fory fory, Descriptor d) {
      super(fory, d, getRegisteredClassId(fory, d.getTypeRef().getRawType()));
      // invoke `copy` to avoid ObjectSerializer construct clear serializer by `clearSerializer`.
      if (typeRef.getRawType() == FinalObjectTypeStub.class) {
        // `FinalObjectTypeStub` has no fields, using its `classInfo`
        // will make deserialization failed.
        classInfo = null;
      } else {
        classInfo = SerializationUtils.getClassInfo(fory, typeRef.getRawType());
        if (!fory.isShareMeta()
            && !fory.isCompatible()
            && classInfo.getSerializer() instanceof ReplaceResolveSerializer) {
          // overwrite replace resolve serializer for final field
          classInfo.setSerializer(new FinalFieldReplaceResolveSerializer(fory, classInfo.getCls()));
        }
      }
    }
  }

  static final class GenericTypeField extends InternalFieldInfo {
    final GenericType genericType;
    final ClassInfoHolder classInfoHolder;
    final boolean isArray;
    final ClassInfo containerClassInfo;

    private GenericTypeField(Fory fory, Descriptor d) {
      super(fory, d, getRegisteredClassId(fory, getRawType(d.getTypeRef())));
      // TODO support generics <T> in Pojo<T>, see ComplexObjectSerializer.getGenericTypes
      ClassResolver classResolver = fory.getClassResolver();
      GenericType t = classResolver.buildGenericType(typeRef);
      Class<?> cls = t.getCls();
      if (t.getTypeParametersCount() > 0) {
        boolean skip =
            Arrays.stream(t.getTypeParameters()).allMatch(p -> p.getCls() == Object.class);
        if (skip) {
          t = new GenericType(t.getTypeRef(), t.isMonomorphic());
        }
      }
      genericType = t;
      classInfoHolder = classResolver.nilClassInfoHolder();
      isArray = cls.isArray();
      if (!fory.isCrossLanguage()) {
        containerClassInfo = null;
      } else {
        if (classResolver.isMap(cls)
            || classResolver.isCollection(cls)
            || classResolver.isSet(cls)) {
          containerClassInfo = fory.getXtypeResolver().getClassInfo(cls);
        } else {
          containerClassInfo = null;
        }
      }
    }

    @Override
    public String toString() {
      return "GenericTypeField{"
          + "genericType="
          + genericType
          + ", classInfoHolder="
          + classInfoHolder
          + ", trackingRef="
          + trackingRef
          + ", typeRef="
          + typeRef
          + ", classId="
          + classId
          + ", qualifiedFieldName='"
          + qualifiedFieldName
          + ", fieldAccessor="
          + fieldAccessor
          + ", nullable="
          + nullable
          + '}';
    }
  }

  private static short getRegisteredClassId(Fory fory, Class<?> cls) {
    Short classId = fory.getClassResolver().getRegisteredClassId(cls);
    return classId == null ? ClassResolver.NO_CLASS_ID : classId;
  }
}<|MERGE_RESOLUTION|>--- conflicted
+++ resolved
@@ -44,7 +44,6 @@
 import org.apache.fory.resolver.RefResolver;
 import org.apache.fory.resolver.TypeResolver;
 import org.apache.fory.serializer.converter.FieldConverter;
-import org.apache.fory.annotation.ForyField;
 import org.apache.fory.type.Descriptor;
 import org.apache.fory.type.DescriptorGrouper;
 import org.apache.fory.type.FinalObjectTypeStub;
@@ -998,31 +997,9 @@
       this.qualifiedFieldName = d.getDeclaringClass() + "." + d.getName();
       this.fieldAccessor = d.getField() != null ? FieldAccessor.createAccessor(d.getField()) : null;
       fieldConverter = d.getFieldConverter();
-<<<<<<< HEAD
-      // For xlang: nullable defaults to false, except for Optional types
-      // For native: use descriptor's nullable which defaults to true for non-primitives
-      Class<?> rawType = typeRef.getRawType();
-      if (rawType.isPrimitive()) {
-        nullable = false;
-      } else if (fory.isCrossLanguage()) {
-        ForyField foryField = d.getForyField();
-        if (foryField != null) {
-          nullable = foryField.nullable();
-        } else {
-          // Default: only Optional types are nullable in xlang mode
-          nullable = ObjectSerializer.isOptionalType(rawType);
-        }
-      } else {
-        nullable = d.isNullable();
-      }
-      if (fory.trackingRef()) {
-        trackingRef = d.isTrackingRef();
-      }
-=======
       nullable = d.isNullable();
       // descriptor.isTrackingRef() already includes the needToWriteRef check
       trackingRef = d.isTrackingRef();
->>>>>>> 40646a4f
     }
 
     @Override
