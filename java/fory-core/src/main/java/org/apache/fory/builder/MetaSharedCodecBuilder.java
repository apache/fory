/*
 * Licensed to the Apache Software Foundation (ASF) under one
 * or more contributor license agreements.  See the NOTICE file
 * distributed with this work for additional information
 * regarding copyright ownership.  The ASF licenses this file
 * to you under the Apache License, Version 2.0 (the
 * "License"); you may not use this file except in compliance
 * with the License.  You may obtain a copy of the License at
 *
 *   http://www.apache.org/licenses/LICENSE-2.0
 *
 * Unless required by applicable law or agreed to in writing,
 * software distributed under the License is distributed on an
 * "AS IS" BASIS, WITHOUT WARRANTIES OR CONDITIONS OF ANY
 * KIND, either express or implied.  See the License for the
 * specific language governing permissions and limitations
 * under the License.
 */

package org.apache.fory.builder;

import static org.apache.fory.builder.Generated.GeneratedMetaSharedSerializer.SERIALIZER_FIELD_NAME;
import static org.apache.fory.type.TypeUtils.OBJECT_TYPE;
import static org.apache.fory.type.TypeUtils.STRING_TYPE;

import java.lang.reflect.Member;
import java.util.Collection;
import java.util.Map;
import java.util.SortedMap;
import java.util.concurrent.ConcurrentHashMap;
import org.apache.fory.Fory;
import org.apache.fory.builder.Generated.GeneratedMetaSharedSerializer;
import org.apache.fory.codegen.CodeGenerator;
import org.apache.fory.codegen.Expression;
import org.apache.fory.codegen.Expression.Literal;
import org.apache.fory.codegen.Expression.StaticInvoke;
import org.apache.fory.config.CompatibleMode;
import org.apache.fory.config.ForyBuilder;
import org.apache.fory.memory.MemoryBuffer;
import org.apache.fory.meta.ClassDef;
import org.apache.fory.reflect.TypeRef;
import org.apache.fory.serializer.CodegenSerializer;
import org.apache.fory.serializer.MetaSharedSerializer;
import org.apache.fory.serializer.ObjectSerializer;
import org.apache.fory.serializer.Serializer;
import org.apache.fory.serializer.Serializers;
import org.apache.fory.type.Descriptor;
import org.apache.fory.type.DescriptorGrouper;
import org.apache.fory.util.DefaultValueUtils;
import org.apache.fory.util.ExceptionUtils;
import org.apache.fory.util.GraalvmSupport;
import org.apache.fory.util.Preconditions;
import org.apache.fory.util.StringUtils;
import org.apache.fory.util.record.RecordComponent;
import org.apache.fory.util.record.RecordUtils;

/**
 * A meta-shared compatible deserializer builder based on {@link ClassDef}. This builder will
 * compare fields between {@link ClassDef} and class fields, then create serializer to read and
 * set/skip corresponding fields to support type forward/backward compatibility. Serializer are
 * forward to {@link ObjectCodecBuilder} for now. We can consolidate fields between peers to create
 * better serializers to serialize common fields between peers for efficiency.
 *
 * <p>With meta context share enabled and compatible mode, the {@link ObjectCodecBuilder} will take
 * all non-inner final types as non-final, so that fory can write class definition when write class
 * info for those types.
 *
 * @see CompatibleMode
 * @see ForyBuilder#withMetaShare
 * @see GeneratedMetaSharedSerializer
 * @see MetaSharedSerializer
 */
public class MetaSharedCodecBuilder extends ObjectCodecBuilder {
  private final ClassDef classDef;
<<<<<<< HEAD
  private final String defaultValueLanguage;
=======
>>>>>>> c4a05d58
  private final DefaultValueUtils.DefaultValueField[] defaultValueFields;

  public MetaSharedCodecBuilder(TypeRef<?> beanType, Fory fory, ClassDef classDef) {
    super(beanType, fory, GeneratedMetaSharedSerializer.class);
    Preconditions.checkArgument(
        !fory.getConfig().checkClassVersion(),
        "Class version check should be disabled when compatible mode is enabled.");
    this.classDef = classDef;
    Collection<Descriptor> descriptors =
        fory(
            f ->
                MetaSharedSerializer.consolidateFields(
                    f.isCrossLanguage() ? f.getXtypeResolver() : f.getClassResolver(),
                    beanClass,
                    classDef));
    DescriptorGrouper grouper = fory.getClassResolver().createDescriptorGrouper(descriptors, false);
    objectCodecOptimizer =
        new ObjectCodecOptimizer(beanClass, grouper, !fory.isBasicTypesRefIgnored(), ctx);

    String defaultValueLanguage = "None";
    if (fory.getConfig().isScalaOptimizationEnabled()) {
      // Check if this is a Scala case class and build default value fields
      this.defaultValueFields =
          DefaultValueUtils.getScalaDefaultValueSupport()
              .buildDefaultValueFields(fory, beanClass, grouper.getSortedDescriptors());
<<<<<<< HEAD
      if (this.defaultValueFields.length > 0) {
        defaultValueLanguage = "Scala";
      }
    } else {
      DefaultValueUtils.DefaultValueSupport kotlinDefaultValueSupport =
          DefaultValueUtils.getKotlinDefaultValueSupport();
      System.out.println("kotlinDefaultValueSupport: " + kotlinDefaultValueSupport);
      if (kotlinDefaultValueSupport != null) {
        this.defaultValueFields =
            kotlinDefaultValueSupport.buildDefaultValueFields(
                fory, beanClass, grouper.getSortedDescriptors());
        if (this.defaultValueFields.length > 0) {
          defaultValueLanguage = "Kotlin";
        }
      } else {
        this.defaultValueFields = new DefaultValueUtils.DefaultValueField[0];
      }
=======
    } else {
      this.defaultValueFields = new DefaultValueUtils.DefaultValueField[0];
>>>>>>> c4a05d58
    }
    this.defaultValueLanguage = defaultValueLanguage;
  }

  // Must be static to be shared across the whole process life.
  private static final Map<Long, Integer> idGenerator = new ConcurrentHashMap<>();

  @Override
  protected String codecSuffix() {
    // For every class def sent from different peer, if the class def are different, then
    // a new serializer needs being generated.
    Integer id = idGenerator.get(classDef.getId());
    if (id == null) {
      synchronized (idGenerator) {
        id = idGenerator.computeIfAbsent(classDef.getId(), k -> idGenerator.size());
      }
    }
    return "MetaShared" + id;
  }

  @Override
  public String genCode() {
    ctx.setPackage(CodeGenerator.getPackage(beanClass));
    String className = codecClassName(beanClass);
    ctx.setClassName(className);
    // don't addImport(beanClass), because user class may name collide.
    ctx.extendsClasses(ctx.type(parentSerializerClass));
    ctx.reserveName(POJO_CLASS_TYPE_NAME);
    ctx.reserveName(SERIALIZER_FIELD_NAME);
    ctx.addField(ctx.type(Fory.class), FORY_NAME);
    String constructorCode =
        StringUtils.format(
            ""
                + "super(${fory}, ${cls});\n"
                + "this.${fory} = ${fory};\n"
                + "${serializer} = ${builderClass}.setCodegenSerializer(${fory}, ${cls}, this);\n",
            "fory",
            FORY_NAME,
            "cls",
            POJO_CLASS_TYPE_NAME,
            "builderClass",
            MetaSharedCodecBuilder.class.getName(),
            "serializer",
            SERIALIZER_FIELD_NAME);
    ctx.clearExprState();
    Expression decodeExpr = buildDecodeExpression();
    String decodeCode = decodeExpr.genCode(ctx).code();
    decodeCode = ctx.optimizeMethodCode(decodeCode);
    ctx.overrideMethod("read", decodeCode, Object.class, MemoryBuffer.class, BUFFER_NAME);
    registerJITNotifyCallback();
    ctx.addConstructor(constructorCode, Fory.class, "fory", Class.class, POJO_CLASS_TYPE_NAME);
    return ctx.genCode();
  }

  @Override
  protected void addCommonImports() {
    super.addCommonImports();
    ctx.addImport(GeneratedMetaSharedSerializer.class);
    ctx.addImport(DefaultValueUtils.class);
  }

  // Invoked by JIT.
  @SuppressWarnings({"unchecked", "rawtypes"})
  public static Serializer setCodegenSerializer(
      Fory fory, Class<?> cls, GeneratedMetaSharedSerializer s) {
    if (GraalvmSupport.isGraalRuntime()) {
      return fory.getJITContext()
          .asyncVisitFory(f -> f.getClassResolver().getSerializer(s.getType()));
    }
    // This method hold jit lock, so create jit serializer async to avoid block serialization.
    Class serializerClass =
        fory.getJITContext()
            .registerSerializerJITCallback(
                () -> ObjectSerializer.class,
                () -> CodegenSerializer.loadCodegenSerializer(fory, s.getType()),
                c -> s.serializer = Serializers.newSerializer(fory, s.getType(), c));
    return Serializers.newSerializer(fory, cls, serializerClass);
  }

  @Override
  public Expression buildEncodeExpression() {
    throw new IllegalStateException("unreachable");
  }

  @Override
  protected Expression buildComponentsArray() {
    return buildDefaultComponentsArray();
  }

  protected Expression createRecord(SortedMap<Integer, Expression> recordComponents) {
    RecordComponent[] components = RecordUtils.getRecordComponents(beanClass);
    Object[] defaultValues = RecordUtils.buildRecordComponentDefaultValues(beanClass);
    for (int i = 0; i < defaultValues.length; i++) {
      if (!recordComponents.containsKey(i)) {
        Object defaultValue = defaultValues[i];
        assert components != null;
        RecordComponent component = components[i];
        recordComponents.put(i, new Literal(defaultValue, TypeRef.of(component.getType())));
      }
    }
    Expression[] params = recordComponents.values().toArray(new Expression[0]);
    return new Expression.NewInstance(beanType, params);
  }

  @Override
  protected Expression setFieldValue(Expression bean, Descriptor descriptor, Expression value) {
    if (descriptor.getField() == null) {
      // Field doesn't exist in current class, skip set this field value.
      // Note that the field value shouldn't be an inlined value, otherwise field value read may
      // be ignored.
      // Add an ignored call here to make expression type to void.
      return new Expression.StaticInvoke(ExceptionUtils.class, "ignore", value);
    }
    return super.setFieldValue(bean, descriptor, value);
  }

  @Override
  protected Expression newBean() {
    Expression bean = super.newBean();
    if (defaultValueFields.length == 0) {
      return bean;
    }

    Expression.ListExpression setDefaultsExpr = new Expression.ListExpression();
    setDefaultsExpr.add(bean);
    Map<Member, Descriptor> descriptors = Descriptor.getAllDescriptorsMap(beanClass);
    for (DefaultValueUtils.DefaultValueField defaultField : defaultValueFields) {
      Object defaultValue = defaultField.getDefaultValue();
      Member member = defaultField.getFieldAccessor().getField();
      Descriptor descriptor = descriptors.get(member);
      TypeRef<?> typeRef = descriptor.getTypeRef();
      Expression defaultValueExpr;
      if (typeRef.unwrap().isPrimitive() || typeRef.equals(STRING_TYPE)) {
        defaultValueExpr = new Literal(defaultValue, typeRef);
      } else {
        String funcName = "get" + defaultValueLanguage + "DefaultValue";
        defaultValueExpr =
            getOrCreateField(
                true,
                typeRef.getRawType(),
                member.getName(),
                () -> {
                  Expression expr =
                      new StaticInvoke(
                          DefaultValueUtils.class,
<<<<<<< HEAD
                          funcName,
=======
                          "getScalaDefaultValue",
>>>>>>> c4a05d58
                          OBJECT_TYPE,
                          staticBeanClassExpr(),
                          Literal.ofString(member.getName()));
                  return new Expression.Cast(expr, typeRef);
                });
      }
      setDefaultsExpr.add(super.setFieldValue(bean, descriptor, defaultValueExpr));
    }
    setDefaultsExpr.add(bean);
    return setDefaultsExpr;
  }
}<|MERGE_RESOLUTION|>--- conflicted
+++ resolved
@@ -72,10 +72,7 @@
  */
 public class MetaSharedCodecBuilder extends ObjectCodecBuilder {
   private final ClassDef classDef;
-<<<<<<< HEAD
   private final String defaultValueLanguage;
-=======
->>>>>>> c4a05d58
   private final DefaultValueUtils.DefaultValueField[] defaultValueFields;
 
   public MetaSharedCodecBuilder(TypeRef<?> beanType, Fory fory, ClassDef classDef) {
@@ -101,14 +98,12 @@
       this.defaultValueFields =
           DefaultValueUtils.getScalaDefaultValueSupport()
               .buildDefaultValueFields(fory, beanClass, grouper.getSortedDescriptors());
-<<<<<<< HEAD
       if (this.defaultValueFields.length > 0) {
         defaultValueLanguage = "Scala";
       }
     } else {
       DefaultValueUtils.DefaultValueSupport kotlinDefaultValueSupport =
           DefaultValueUtils.getKotlinDefaultValueSupport();
-      System.out.println("kotlinDefaultValueSupport: " + kotlinDefaultValueSupport);
       if (kotlinDefaultValueSupport != null) {
         this.defaultValueFields =
             kotlinDefaultValueSupport.buildDefaultValueFields(
@@ -119,10 +114,6 @@
       } else {
         this.defaultValueFields = new DefaultValueUtils.DefaultValueField[0];
       }
-=======
-    } else {
-      this.defaultValueFields = new DefaultValueUtils.DefaultValueField[0];
->>>>>>> c4a05d58
     }
     this.defaultValueLanguage = defaultValueLanguage;
   }
@@ -181,7 +172,6 @@
   protected void addCommonImports() {
     super.addCommonImports();
     ctx.addImport(GeneratedMetaSharedSerializer.class);
-    ctx.addImport(DefaultValueUtils.class);
   }
 
   // Invoked by JIT.
@@ -268,11 +258,7 @@
                   Expression expr =
                       new StaticInvoke(
                           DefaultValueUtils.class,
-<<<<<<< HEAD
                           funcName,
-=======
-                          "getScalaDefaultValue",
->>>>>>> c4a05d58
                           OBJECT_TYPE,
                           staticBeanClassExpr(),
                           Literal.ofString(member.getName()));
