--- conflicted
+++ resolved
@@ -299,7 +299,6 @@
     Assert.assertNull(result2.f2);
   }
 
-<<<<<<< HEAD
   @Override
   @Test
   public void testNullableFieldSchemaConsistentNotNull() throws java.io.IOException {
@@ -330,12 +329,12 @@
     // Java Compatible mode has a pre-existing bug (NullPointerException in TypeDefDecoder)
     throw new SkipException(
         "Skipping: compatible mode nullable field tests not supported due to Java bug");
-=======
+  }
+
   @Test
   @Override
   public void testUnionXlang() throws java.io.IOException {
     // Skip: Go doesn't have Union xlang support yet
     throw new SkipException("Skipping testUnionXlang: Go Union xlang support not implemented");
->>>>>>> d6f64613
   }
 }