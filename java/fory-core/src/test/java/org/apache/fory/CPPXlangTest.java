/*
 * Licensed to the Apache Software Foundation (ASF) under one
 * or more contributor license agreements.  See the NOTICE file
 * distributed with this work for additional information
 * regarding copyright ownership.  The ASF licenses this file
 * to you under the Apache License, Version 2.0 (the
 * "License"); you may not use this file except in compliance
 * with the License.  You may obtain a copy of the License at
 *
 *   http://www.apache.org/licenses/LICENSE-2.0
 *
 * Unless required by applicable law or agreed to in writing,
 * software distributed under the License is distributed on an
 * "AS IS" BASIS, WITHOUT WARRANTIES OR CONDITIONS OF ANY
 * KIND, either express or implied.  See the License for the
 * specific language governing permissions and limitations
 * under the License.
 */

package org.apache.fory;

import com.google.common.collect.ImmutableMap;
import java.io.File;
import java.io.IOException;
import java.nio.file.Path;
import java.util.ArrayList;
import java.util.List;
import java.util.concurrent.TimeUnit;
import org.testng.SkipException;
import org.testng.annotations.Test;

/** Executes cross-language tests against the C++ implementation. */
@Test
public class CPPXlangTest extends XlangTestBase {
  private static final String BAZEL_TARGET = "//cpp/fory/serialization:xlang_test_main";
  private volatile boolean binaryBuilt;

  @Override
  protected void ensurePeerReady() {
    String enabled = System.getenv("FORY_CPP_JAVA_CI");
    if (!"1".equals(enabled)) {
      throw new SkipException("Skipping CPPXlangTest: FORY_CPP_JAVA_CI not set to 1");
    }
    boolean bazelAvailable = true;
    try {
      List<String> command = new ArrayList<>();
      addBazelBootstrapFlags(command);
      command.add("version");
      Process process = new ProcessBuilder(command).directory(repoRoot()).start();
      if (!process.waitFor(30, TimeUnit.SECONDS) || process.exitValue() != 0) {
        bazelAvailable = false;
      }
    } catch (IOException | InterruptedException e) {
      bazelAvailable = false;
      if (e instanceof InterruptedException) {
        Thread.currentThread().interrupt();
      }
    }
    if (!bazelAvailable) {
      throw new SkipException("Skipping CPPXlangTest: bazel is not available");
    }
    try {
      ensureBinaryBuilt();
    } catch (IOException e) {
      throw new RuntimeException("Failed to build C++ peer binary: " + BAZEL_TARGET, e);
    }
  }

  @Override
  protected CommandContext buildCommandContext(String caseName, Path dataFile) throws IOException {
    ensureBinaryBuilt();
    String binaryPath =
        new File(repoRoot(), "bazel-bin/cpp/fory/serialization/xlang_test_main").getAbsolutePath();
    List<String> command = new ArrayList<>();
    command.add(binaryPath);
    command.add("--case");
    command.add(caseName);
    ImmutableMap<String, String> env = envBuilder(dataFile).build();
    return new CommandContext(command, env, repoRoot());
  }

  private void addBazelBootstrapFlags(List<String> command) {
    File root = repoRoot();
    String userRoot = new File(root, ".bazel_user_root").getAbsolutePath();
    command.add("bazel");
    command.add("--batch");
    command.add("--output_user_root=" + userRoot);
  }

  private File repoRoot() {
    return new File("../..").getAbsoluteFile();
  }

  private void ensureBinaryBuilt() throws IOException {
    if (binaryBuilt) {
      return;
    }
    synchronized (this) {
      if (binaryBuilt) {
        return;
      }
      runBazelCommand("build", BAZEL_TARGET);
      binaryBuilt = true;
    }
  }

  private void runBazelCommand(String... args) throws IOException {
    List<String> command = new ArrayList<>();
    addBazelBootstrapFlags(command);
    for (String arg : args) {
      command.add(arg);
    }
    Process process = new ProcessBuilder(command).directory(repoRoot()).inheritIO().start();
    try {
      if (!process.waitFor(15, TimeUnit.MINUTES)) {
        process.destroyForcibly();
        throw new IOException("Timed out while running bazel " + String.join(" ", args));
      }
    } catch (InterruptedException e) {
      Thread.currentThread().interrupt();
      throw new IOException("Interrupted while running bazel " + args[0], e);
    }
    if (process.exitValue() != 0) {
      throw new IOException("bazel " + args[0] + " failed with exit code " + process.exitValue());
    }
  }

  // ============================================================================
  // Test methods - duplicated from XlangTestBase for Maven Surefire discovery
  // ============================================================================

  @Test
  public void testBuffer() throws java.io.IOException {
    super.testBuffer();
  }

  @Test
  public void testBufferVar() throws java.io.IOException {
    super.testBufferVar();
  }

  @Test
  public void testMurmurHash3() throws java.io.IOException {
    super.testMurmurHash3();
  }

  @Test
  public void testStringSerializer() throws Exception {
    super.testStringSerializer();
  }

  @Test
  public void testCrossLanguageSerializer() throws Exception {
    super.testCrossLanguageSerializer();
  }

  @Test
  public void testSimpleStruct() throws java.io.IOException {
    super.testSimpleStruct();
  }

  @Test
  public void testSimpleNamedStruct() throws java.io.IOException {
    super.testSimpleNamedStruct();
  }

  @Test
  public void testList() throws java.io.IOException {
    super.testList();
  }

  @Test
  public void testMap() throws java.io.IOException {
    super.testMap();
  }

  @Test
  public void testInteger() throws java.io.IOException {
    super.testInteger();
  }

  @Test
  public void testItem() throws java.io.IOException {
    super.testItem();
  }

  @Test
  public void testColor() throws java.io.IOException {
    super.testColor();
  }

  @Test
  public void testStructWithList() throws java.io.IOException {
    super.testStructWithList();
  }

  @Test
  public void testStructWithMap() throws java.io.IOException {
    super.testStructWithMap();
  }

  @Test
  public void testSkipIdCustom() throws java.io.IOException {
    super.testSkipIdCustom();
  }

  @Test
  public void testSkipNameCustom() throws java.io.IOException {
    super.testSkipNameCustom();
  }

  @Test
  public void testConsistentNamed() throws java.io.IOException {
    super.testConsistentNamed();
  }

  @Test
  public void testStructVersionCheck() throws java.io.IOException {
    super.testStructVersionCheck();
  }

  @Test
  public void testPolymorphicList() throws java.io.IOException {
    super.testPolymorphicList();
  }

  @Test
  public void testPolymorphicMap() throws java.io.IOException {
    super.testPolymorphicMap();
  }

  @Test
  public void testOneStringFieldSchemaConsistent() throws java.io.IOException {
    super.testOneStringFieldSchemaConsistent();
  }

  @Test
  public void testOneStringFieldCompatible() throws java.io.IOException {
    super.testOneStringFieldCompatible();
  }

  @Test
  public void testTwoStringFieldCompatible() throws java.io.IOException {
    super.testTwoStringFieldCompatible();
  }

  @Test
  public void testSchemaEvolutionCompatible() throws java.io.IOException {
    super.testSchemaEvolutionCompatible();
  }

  @Test
  public void testOneEnumFieldSchemaConsistent() throws java.io.IOException {
    super.testOneEnumFieldSchemaConsistent();
  }

  @Test
  public void testOneEnumFieldCompatible() throws java.io.IOException {
    super.testOneEnumFieldCompatible();
  }

  @Test
  public void testTwoEnumFieldCompatible() throws java.io.IOException {
    super.testTwoEnumFieldCompatible();
  }

  @Test
  public void testEnumSchemaEvolutionCompatible() throws java.io.IOException {
    super.testEnumSchemaEvolutionCompatible();
  }

<<<<<<< HEAD
  @Override
  @Test
  public void testNullableFieldSchemaConsistentNotNull() throws java.io.IOException {
    // C++ nullable field serialization has compatibility issues with Java
    throw new SkipException(
        "Skipping: C++ nullable field schema consistent tests have compatibility issues");
  }

  @Override
  @Test
  public void testNullableFieldSchemaConsistentNull() throws java.io.IOException {
    // C++ nullable field serialization has compatibility issues with Java
    throw new SkipException(
        "Skipping: C++ nullable field schema consistent tests have compatibility issues");
  }

  @Override
  @Test
  public void testNullableFieldCompatibleNotNull() throws java.io.IOException {
    // Java Compatible mode has a pre-existing bug (NullPointerException in TypeDefDecoder)
    throw new SkipException(
        "Skipping: compatible mode nullable field tests not supported due to Java bug");
  }

  @Override
  @Test
  public void testNullableFieldCompatibleNull() throws java.io.IOException {
    // Java Compatible mode has a pre-existing bug (NullPointerException in TypeDefDecoder)
    throw new SkipException(
        "Skipping: compatible mode nullable field tests not supported due to Java bug");
=======
  @Test
  @Override
  public void testUnionXlang() throws java.io.IOException {
    // Skip: C++ doesn't have Union xlang support yet
    throw new SkipException("Skipping testUnionXlang: C++ Union xlang support not implemented");
>>>>>>> d6f64613
  }
}<|MERGE_RESOLUTION|>--- conflicted
+++ resolved
@@ -269,7 +269,6 @@
     super.testEnumSchemaEvolutionCompatible();
   }
 
-<<<<<<< HEAD
   @Override
   @Test
   public void testNullableFieldSchemaConsistentNotNull() throws java.io.IOException {
@@ -300,12 +299,12 @@
     // Java Compatible mode has a pre-existing bug (NullPointerException in TypeDefDecoder)
     throw new SkipException(
         "Skipping: compatible mode nullable field tests not supported due to Java bug");
-=======
+  }
+
   @Test
   @Override
   public void testUnionXlang() throws java.io.IOException {
     // Skip: C++ doesn't have Union xlang support yet
     throw new SkipException("Skipping testUnionXlang: C++ Union xlang support not implemented");
->>>>>>> d6f64613
   }
 }