--- conflicted
+++ resolved
@@ -94,23 +94,18 @@
     fory2.register_by_name::<Item>("item").unwrap();
     fory2.register_by_name::<Person>("person").unwrap();
     for fory in [fory1, fory2] {
-<<<<<<< HEAD
-        let writer = Writer::default();
-        let mut write_context = WriteContext::new_from_fory(writer, &fory).unwrap();
-=======
->>>>>>> 88fad888
         let person = Person::default();
         let bytes1 = fory.serialize(&person).unwrap();
         let bytes2 = fory.serialize(&person).unwrap();
         let reader1 = Reader::new(bytes1.as_slice());
-        let mut read_context1 = ReadContext::new_from_fory(reader1, &fory).unwrap();
+        let mut read_context1 = ReadContext::new_from_fory(reader1, &fory);
         assert_eq!(
             person,
             fory.deserialize_with_context::<Person>(&mut read_context1)
                 .unwrap()
         );
         let reader2 = Reader::new(bytes2.as_slice());
-        let mut read_context2 = ReadContext::new_from_fory(reader2, &fory).unwrap();
+        let mut read_context2 = ReadContext::new_from_fory(reader2, &fory);
         assert_eq!(
             person,
             fory.deserialize_with_context::<Person>(&mut read_context2)
