// Licensed to the Apache Software Foundation (ASF) under one
// or more contributor license agreements.  See the NOTICE file
// distributed with this work for additional information
// regarding copyright ownership.  The ASF licenses this file
// to you under the Apache License, Version 2.0 (the
// "License"); you may not use this file except in compliance
// with the License.  You may obtain a copy of the License at
//
//   http://www.apache.org/licenses/LICENSE-2.0
//
// Unless required by applicable law or agreed to in writing,
// software distributed under the License is distributed on an
// "AS IS" BASIS, WITHOUT WARRANTIES OR CONDITIONS OF ANY
// KIND, either express or implied.  See the License for the
// specific language governing permissions and limitations
// under the License.

use chrono::{NaiveDate, NaiveDateTime};
use fory_core::buffer::Reader;
use fory_core::fory::Fory;
use fory_core::resolver::context::ReadContext;

// primitive_val
const BOOL_VAL: bool = true;
const I8_VAL: i8 = 42;
const I16_VAL: i16 = 43;
const I32_VAL: i32 = 44;
const I64_VAL: i64 = 45;
const F32_VAL: f32 = 46.0;
const F64_VAL: f64 = 47.0;
// string
const STR_LATIN1_VAL: &str = "Çüéâäàåçêëèïî";
// time
#[allow(deprecated)]
const TIMESTAMP_VAL: NaiveDateTime = NaiveDateTime::from_timestamp(100, 0);
#[allow(deprecated)]
const LOCAL_DATE_VAL: NaiveDate = NaiveDate::from_ymd(2021, 11, 23);

const BOOL_ARRAY: [bool; 1] = [true];
const INT8_ARRAY: [i8; 1] = [48];
const INT16_ARRAY: [i16; 1] = [49];
const INT32_ARRAY: [i32; 1] = [50];
const INT64_ARRAY: [i64; 1] = [51];
const FLOAT32_ARRAY: [f32; 1] = [52.0];
const FLOAT64_ARRAY: [f64; 1] = [53.0];

fn serialize_non_null(fory: &Fory) -> Vec<Vec<u8>> {
    vec![
        fory.serialize(&BOOL_VAL).unwrap(),
        fory.serialize(&I8_VAL).unwrap(),
        fory.serialize(&I16_VAL).unwrap(),
        fory.serialize(&I32_VAL).unwrap(),
        fory.serialize(&I64_VAL).unwrap(),
        fory.serialize(&F32_VAL).unwrap(),
        fory.serialize(&F64_VAL).unwrap(),
        fory.serialize(&STR_LATIN1_VAL.to_string()).unwrap(),
        fory.serialize(&LOCAL_DATE_VAL).unwrap(),
        fory.serialize(&TIMESTAMP_VAL).unwrap(),
        fory.serialize(&BOOL_ARRAY.to_vec()).unwrap(),
        fory.serialize(&INT8_ARRAY.to_vec()).unwrap(),
        fory.serialize(&INT16_ARRAY.to_vec()).unwrap(),
        fory.serialize(&INT32_ARRAY.to_vec()).unwrap(),
        fory.serialize(&INT64_ARRAY.to_vec()).unwrap(),
        fory.serialize(&FLOAT32_ARRAY.to_vec()).unwrap(),
        fory.serialize(&FLOAT64_ARRAY.to_vec()).unwrap(),
    ]
}

fn serialize_nullable(fory: &Fory) -> Vec<Vec<u8>> {
    vec![
        fory.serialize(&Some(BOOL_VAL)).unwrap(),
        fory.serialize(&Some(I8_VAL)).unwrap(),
        fory.serialize(&Some(I16_VAL)).unwrap(),
        fory.serialize(&Some(I32_VAL)).unwrap(),
        fory.serialize(&Some(I64_VAL)).unwrap(),
        fory.serialize(&Some(F32_VAL)).unwrap(),
        fory.serialize(&Some(F64_VAL)).unwrap(),
        fory.serialize(&Some(STR_LATIN1_VAL.to_string())).unwrap(),
        fory.serialize(&Some(LOCAL_DATE_VAL)).unwrap(),
        fory.serialize(&Some(TIMESTAMP_VAL)).unwrap(),
        fory.serialize(&Some(BOOL_ARRAY.to_vec())).unwrap(),
        fory.serialize(&Some(INT8_ARRAY.to_vec())).unwrap(),
        fory.serialize(&Some(INT16_ARRAY.to_vec())).unwrap(),
        fory.serialize(&Some(INT32_ARRAY.to_vec())).unwrap(),
        fory.serialize(&Some(INT64_ARRAY.to_vec())).unwrap(),
        fory.serialize(&Some(FLOAT32_ARRAY.to_vec())).unwrap(),
        fory.serialize(&Some(FLOAT64_ARRAY.to_vec())).unwrap(),
        fory.serialize(&Option::<bool>::None).unwrap(),
        fory.serialize(&Option::<i8>::None).unwrap(),
        fory.serialize(&Option::<i16>::None).unwrap(),
        fory.serialize(&Option::<i32>::None).unwrap(),
        fory.serialize(&Option::<i64>::None).unwrap(),
        fory.serialize(&Option::<f32>::None).unwrap(),
        fory.serialize(&Option::<f64>::None).unwrap(),
        fory.serialize(&Option::<String>::None).unwrap(),
        fory.serialize(&Option::<NaiveDate>::None).unwrap(),
        fory.serialize(&Option::<NaiveDateTime>::None).unwrap(),
        fory.serialize(&Option::<Vec<bool>>::None).unwrap(),
        fory.serialize(&Option::<Vec<i8>>::None).unwrap(),
        fory.serialize(&Option::<Vec<i16>>::None).unwrap(),
        fory.serialize(&Option::<Vec<i32>>::None).unwrap(),
        fory.serialize(&Option::<Vec<i64>>::None).unwrap(),
        fory.serialize(&Option::<Vec<f32>>::None).unwrap(),
        fory.serialize(&Option::<Vec<f64>>::None).unwrap(),
    ]
}

fn deserialize_non_null(fory: &Fory, mut bins: Vec<Vec<u8>>, auto_conv: bool) {
    bins.reverse();
    assert_eq!(
        BOOL_VAL,
        fory.deserialize_with_context::<bool>(
            &mut ReadContext::new_from_fory(Reader::new(bins.pop().unwrap().as_slice()), fory)
                .unwrap()
        )
        .unwrap()
    );
    assert_eq!(
        I8_VAL,
        fory.deserialize_with_context::<i8>(
            &mut ReadContext::new_from_fory(Reader::new(bins.pop().unwrap().as_slice()), fory)
                .unwrap()
        )
        .unwrap()
    );
    assert_eq!(
        I16_VAL,
        fory.deserialize_with_context::<i16>(
            &mut ReadContext::new_from_fory(Reader::new(bins.pop().unwrap().as_slice()), fory)
                .unwrap()
        )
        .unwrap()
    );
    assert_eq!(
        I32_VAL,
        fory.deserialize_with_context::<i32>(
            &mut ReadContext::new_from_fory(Reader::new(bins.pop().unwrap().as_slice()), fory)
                .unwrap()
        )
        .unwrap()
    );
    assert_eq!(
        I64_VAL,
        fory.deserialize_with_context::<i64>(
            &mut ReadContext::new_from_fory(Reader::new(bins.pop().unwrap().as_slice()), fory)
                .unwrap()
        )
        .unwrap()
    );
    assert_eq!(
        F32_VAL,
        fory.deserialize_with_context::<f32>(
            &mut ReadContext::new_from_fory(Reader::new(bins.pop().unwrap().as_slice()), fory)
                .unwrap()
        )
        .unwrap()
    );
    assert_eq!(
        F64_VAL,
        fory.deserialize_with_context::<f64>(
            &mut ReadContext::new_from_fory(Reader::new(bins.pop().unwrap().as_slice()), fory)
                .unwrap()
        )
        .unwrap()
    );
    assert_eq!(
        STR_LATIN1_VAL.to_string(),
        fory.deserialize_with_context::<String>(
            &mut ReadContext::new_from_fory(Reader::new(bins.pop().unwrap().as_slice()), fory)
                .unwrap()
        )
        .unwrap()
    );
    assert_eq!(
        LOCAL_DATE_VAL,
        fory.deserialize_with_context::<NaiveDate>(
            &mut ReadContext::new_from_fory(Reader::new(bins.pop().unwrap().as_slice()), fory)
                .unwrap()
        )
        .unwrap()
    );
    assert_eq!(
        TIMESTAMP_VAL,
        fory.deserialize_with_context::<NaiveDateTime>(
            &mut ReadContext::new_from_fory(Reader::new(bins.pop().unwrap().as_slice()), fory)
                .unwrap()
        )
        .unwrap()
    );

    assert_eq!(
        BOOL_ARRAY.to_vec(),
        fory.deserialize_with_context::<Vec<bool>>(
            &mut ReadContext::new_from_fory(Reader::new(bins.pop().unwrap().as_slice()), fory)
                .unwrap()
        )
        .unwrap()
    );
    assert_eq!(
        INT8_ARRAY.to_vec(),
        fory.deserialize_with_context::<Vec<i8>>(
            &mut ReadContext::new_from_fory(Reader::new(bins.pop().unwrap().as_slice()), fory)
                .unwrap()
        )
        .unwrap()
    );
    assert_eq!(
        INT16_ARRAY.to_vec(),
        fory.deserialize_with_context::<Vec<i16>>(
            &mut ReadContext::new_from_fory(Reader::new(bins.pop().unwrap().as_slice()), fory)
                .unwrap()
        )
        .unwrap()
    );
    assert_eq!(
        INT32_ARRAY.to_vec(),
        fory.deserialize_with_context::<Vec<i32>>(
            &mut ReadContext::new_from_fory(Reader::new(bins.pop().unwrap().as_slice()), fory)
                .unwrap()
        )
        .unwrap()
    );
    assert_eq!(
        INT64_ARRAY.to_vec(),
        fory.deserialize_with_context::<Vec<i64>>(
            &mut ReadContext::new_from_fory(Reader::new(bins.pop().unwrap().as_slice()), fory)
                .unwrap()
        )
        .unwrap()
    );
    assert_eq!(
        FLOAT32_ARRAY.to_vec(),
        fory.deserialize_with_context::<Vec<f32>>(
            &mut ReadContext::new_from_fory(Reader::new(bins.pop().unwrap().as_slice()), fory)
                .unwrap()
        )
        .unwrap()
    );
    assert_eq!(
        FLOAT64_ARRAY.to_vec(),
        fory.deserialize_with_context::<Vec<f64>>(
            &mut ReadContext::new_from_fory(Reader::new(bins.pop().unwrap().as_slice()), fory)
                .unwrap()
        )
        .unwrap()
    );
    if auto_conv {
        assert_eq!(
            bool::default(),
            fory.deserialize_with_context::<bool>(
                &mut ReadContext::new_from_fory(Reader::new(bins.pop().unwrap().as_slice()), fory)
                    .unwrap()
            )
            .unwrap()
        );
        assert_eq!(
            i8::default(),
            fory.deserialize_with_context::<i8>(
                &mut ReadContext::new_from_fory(Reader::new(bins.pop().unwrap().as_slice()), fory)
                    .unwrap()
            )
            .unwrap()
        );
        assert_eq!(
            i16::default(),
            fory.deserialize_with_context::<i16>(
                &mut ReadContext::new_from_fory(Reader::new(bins.pop().unwrap().as_slice()), fory)
                    .unwrap()
            )
            .unwrap()
        );
        assert_eq!(
            i32::default(),
            fory.deserialize_with_context::<i32>(
                &mut ReadContext::new_from_fory(Reader::new(bins.pop().unwrap().as_slice()), fory)
                    .unwrap()
            )
            .unwrap()
        );
        assert_eq!(
            i64::default(),
            fory.deserialize_with_context::<i64>(
                &mut ReadContext::new_from_fory(Reader::new(bins.pop().unwrap().as_slice()), fory)
                    .unwrap()
            )
            .unwrap()
        );
        assert_eq!(
            f32::default(),
            fory.deserialize_with_context::<f32>(
                &mut ReadContext::new_from_fory(Reader::new(bins.pop().unwrap().as_slice()), fory)
                    .unwrap()
            )
            .unwrap()
        );
        assert_eq!(
            f64::default(),
            fory.deserialize_with_context::<f64>(
                &mut ReadContext::new_from_fory(Reader::new(bins.pop().unwrap().as_slice()), fory)
                    .unwrap()
            )
            .unwrap()
        );
        assert_eq!(
            String::default(),
            fory.deserialize_with_context::<String>(
                &mut ReadContext::new_from_fory(Reader::new(bins.pop().unwrap().as_slice()), fory)
                    .unwrap()
            )
            .unwrap()
        );
        assert_eq!(
            NaiveDate::default(),
            fory.deserialize_with_context::<NaiveDate>(
                &mut ReadContext::new_from_fory(Reader::new(bins.pop().unwrap().as_slice()), fory)
                    .unwrap()
            )
            .unwrap()
        );
        assert_eq!(
            NaiveDateTime::default(),
            fory.deserialize_with_context::<NaiveDateTime>(
                &mut ReadContext::new_from_fory(Reader::new(bins.pop().unwrap().as_slice()), fory)
                    .unwrap()
            )
            .unwrap()
        );

        assert_eq!(
            Vec::<bool>::default(),
            fory.deserialize_with_context::<Vec<bool>>(
                &mut ReadContext::new_from_fory(Reader::new(bins.pop().unwrap().as_slice()), fory)
                    .unwrap()
            )
            .unwrap()
        );
        assert_eq!(
            Vec::<i8>::default(),
            fory.deserialize_with_context::<Vec<i8>>(
                &mut ReadContext::new_from_fory(Reader::new(bins.pop().unwrap().as_slice()), fory)
                    .unwrap()
            )
            .unwrap()
        );
        assert_eq!(
            Vec::<i16>::default(),
            fory.deserialize_with_context::<Vec<i16>>(
                &mut ReadContext::new_from_fory(Reader::new(bins.pop().unwrap().as_slice()), fory)
                    .unwrap()
            )
            .unwrap()
        );
        assert_eq!(
            Vec::<i32>::default(),
            fory.deserialize_with_context::<Vec<i32>>(
                &mut ReadContext::new_from_fory(Reader::new(bins.pop().unwrap().as_slice()), fory)
                    .unwrap()
            )
            .unwrap()
        );
        assert_eq!(
            Vec::<i64>::default(),
            fory.deserialize_with_context::<Vec<i64>>(
                &mut ReadContext::new_from_fory(Reader::new(bins.pop().unwrap().as_slice()), fory)
                    .unwrap()
            )
            .unwrap()
        );
        assert_eq!(
            Vec::<f32>::default(),
            fory.deserialize_with_context::<Vec<f32>>(
                &mut ReadContext::new_from_fory(Reader::new(bins.pop().unwrap().as_slice()), fory)
                    .unwrap()
            )
            .unwrap()
        );
        assert_eq!(
            Vec::<f64>::default(),
            fory.deserialize_with_context::<Vec<f64>>(
                &mut ReadContext::new_from_fory(Reader::new(bins.pop().unwrap().as_slice()), fory)
                    .unwrap()
            )
            .unwrap()
        );
    }
}

fn deserialize_nullable(fory: &Fory, mut bins: Vec<Vec<u8>>, auto_conv: bool) {
    bins.reverse();
    assert_eq!(
        Some(BOOL_VAL),
        fory.deserialize_with_context::<Option<bool>>(
            &mut ReadContext::new_from_fory(Reader::new(bins.pop().unwrap().as_slice()), fory)
                .unwrap()
        )
        .unwrap()
    );
    assert_eq!(
        Some(I8_VAL),
        fory.deserialize_with_context::<Option<i8>>(
            &mut ReadContext::new_from_fory(Reader::new(bins.pop().unwrap().as_slice()), fory)
                .unwrap()
        )
        .unwrap()
    );
    assert_eq!(
        Some(I16_VAL),
        fory.deserialize_with_context::<Option<i16>>(
            &mut ReadContext::new_from_fory(Reader::new(bins.pop().unwrap().as_slice()), fory)
                .unwrap()
        )
        .unwrap()
    );
    assert_eq!(
        Some(I32_VAL),
        fory.deserialize_with_context::<Option<i32>>(
            &mut ReadContext::new_from_fory(Reader::new(bins.pop().unwrap().as_slice()), fory)
                .unwrap()
        )
        .unwrap()
    );
    assert_eq!(
        Some(I64_VAL),
        fory.deserialize_with_context::<Option<i64>>(
            &mut ReadContext::new_from_fory(Reader::new(bins.pop().unwrap().as_slice()), fory)
                .unwrap()
        )
        .unwrap()
    );
    assert_eq!(
        Some(F32_VAL),
        fory.deserialize_with_context::<Option<f32>>(
            &mut ReadContext::new_from_fory(Reader::new(bins.pop().unwrap().as_slice()), fory)
                .unwrap()
        )
        .unwrap()
    );
    assert_eq!(
        Some(F64_VAL),
        fory.deserialize_with_context::<Option<f64>>(
            &mut ReadContext::new_from_fory(Reader::new(bins.pop().unwrap().as_slice()), fory)
                .unwrap()
        )
        .unwrap()
    );
    assert_eq!(
        Some(STR_LATIN1_VAL.to_string()),
        fory.deserialize_with_context::<Option<String>>(
            &mut ReadContext::new_from_fory(Reader::new(bins.pop().unwrap().as_slice()), fory)
                .unwrap()
        )
        .unwrap()
    );
    assert_eq!(
        Some(LOCAL_DATE_VAL),
        fory.deserialize_with_context::<Option<NaiveDate>>(
            &mut ReadContext::new_from_fory(Reader::new(bins.pop().unwrap().as_slice()), fory)
                .unwrap()
        )
        .unwrap()
    );
    assert_eq!(
        Some(TIMESTAMP_VAL),
        fory.deserialize_with_context::<Option<NaiveDateTime>>(
            &mut ReadContext::new_from_fory(Reader::new(bins.pop().unwrap().as_slice()), fory)
                .unwrap()
        )
        .unwrap()
    );

    assert_eq!(
        Some(BOOL_ARRAY.to_vec()),
        fory.deserialize_with_context::<Option<Vec<bool>>>(
            &mut ReadContext::new_from_fory(Reader::new(bins.pop().unwrap().as_slice()), fory)
                .unwrap()
        )
        .unwrap()
    );
    assert_eq!(
        Some(INT8_ARRAY.to_vec()),
        fory.deserialize_with_context::<Option<Vec<i8>>>(
            &mut ReadContext::new_from_fory(Reader::new(bins.pop().unwrap().as_slice()), fory)
                .unwrap()
        )
        .unwrap()
    );
    assert_eq!(
        Some(INT16_ARRAY.to_vec()),
        fory.deserialize_with_context::<Option<Vec<i16>>>(
            &mut ReadContext::new_from_fory(Reader::new(bins.pop().unwrap().as_slice()), fory)
                .unwrap()
        )
        .unwrap()
    );
    assert_eq!(
        Some(INT32_ARRAY.to_vec()),
        fory.deserialize_with_context::<Option<Vec<i32>>>(
            &mut ReadContext::new_from_fory(Reader::new(bins.pop().unwrap().as_slice()), fory)
                .unwrap()
        )
        .unwrap()
    );
    assert_eq!(
        Some(INT64_ARRAY.to_vec()),
        fory.deserialize_with_context::<Option<Vec<i64>>>(
            &mut ReadContext::new_from_fory(Reader::new(bins.pop().unwrap().as_slice()), fory)
                .unwrap()
        )
        .unwrap()
    );
    assert_eq!(
        Some(FLOAT32_ARRAY.to_vec()),
        fory.deserialize_with_context::<Option<Vec<f32>>>(
            &mut ReadContext::new_from_fory(Reader::new(bins.pop().unwrap().as_slice()), fory)
                .unwrap()
        )
        .unwrap()
    );
    assert_eq!(
        Some(FLOAT64_ARRAY.to_vec()),
        fory.deserialize_with_context::<Option<Vec<f64>>>(
            &mut ReadContext::new_from_fory(Reader::new(bins.pop().unwrap().as_slice()), fory)
                .unwrap()
        )
        .unwrap()
    );
    if !auto_conv {
        assert_eq!(
            None,
            fory.deserialize_with_context::<Option<bool>>(
                &mut ReadContext::new_from_fory(Reader::new(bins.pop().unwrap().as_slice()), fory)
                    .unwrap()
            )
            .unwrap()
        );
        assert_eq!(
            None,
            fory.deserialize_with_context::<Option<i8>>(
                &mut ReadContext::new_from_fory(Reader::new(bins.pop().unwrap().as_slice()), fory)
                    .unwrap()
            )
            .unwrap()
        );
        assert_eq!(
            None,
            fory.deserialize_with_context::<Option<i16>>(
                &mut ReadContext::new_from_fory(Reader::new(bins.pop().unwrap().as_slice()), fory)
                    .unwrap()
            )
            .unwrap()
        );
        assert_eq!(
            None,
            fory.deserialize_with_context::<Option<i32>>(
                &mut ReadContext::new_from_fory(Reader::new(bins.pop().unwrap().as_slice()), fory)
                    .unwrap()
            )
            .unwrap()
        );
        assert_eq!(
            None,
            fory.deserialize_with_context::<Option<i64>>(
                &mut ReadContext::new_from_fory(Reader::new(bins.pop().unwrap().as_slice()), fory)
                    .unwrap()
            )
            .unwrap()
        );
        assert_eq!(
            None,
            fory.deserialize_with_context::<Option<f32>>(
                &mut ReadContext::new_from_fory(Reader::new(bins.pop().unwrap().as_slice()), fory)
                    .unwrap()
            )
            .unwrap()
        );
        assert_eq!(
            None,
            fory.deserialize_with_context::<Option<f64>>(
                &mut ReadContext::new_from_fory(Reader::new(bins.pop().unwrap().as_slice()), fory)
                    .unwrap()
            )
            .unwrap()
        );
        assert_eq!(
            None,
            fory.deserialize_with_context::<Option<String>>(
                &mut ReadContext::new_from_fory(Reader::new(bins.pop().unwrap().as_slice()), fory)
                    .unwrap()
            )
            .unwrap()
        );
        assert_eq!(
            None,
            fory.deserialize_with_context::<Option<NaiveDate>>(
                &mut ReadContext::new_from_fory(Reader::new(bins.pop().unwrap().as_slice()), fory)
                    .unwrap()
            )
            .unwrap()
        );
        assert_eq!(
            None,
            fory.deserialize_with_context::<Option<NaiveDateTime>>(
                &mut ReadContext::new_from_fory(Reader::new(bins.pop().unwrap().as_slice()), fory)
                    .unwrap()
            )
            .unwrap()
        );

        assert_eq!(
            None,
            fory.deserialize_with_context::<Option<Vec<bool>>>(
                &mut ReadContext::new_from_fory(Reader::new(bins.pop().unwrap().as_slice()), fory)
                    .unwrap()
            )
            .unwrap()
        );
        assert_eq!(
            None,
            fory.deserialize_with_context::<Option<Vec<i8>>>(
                &mut ReadContext::new_from_fory(Reader::new(bins.pop().unwrap().as_slice()), fory)
                    .unwrap()
            )
            .unwrap()
        );
        assert_eq!(
            None,
            fory.deserialize_with_context::<Option<Vec<i16>>>(
                &mut ReadContext::new_from_fory(Reader::new(bins.pop().unwrap().as_slice()), fory)
                    .unwrap()
            )
            .unwrap()
        );
        assert_eq!(
            None,
            fory.deserialize_with_context::<Option<Vec<i32>>>(
                &mut ReadContext::new_from_fory(Reader::new(bins.pop().unwrap().as_slice()), fory)
                    .unwrap()
            )
            .unwrap()
        );
        assert_eq!(
            None,
            fory.deserialize_with_context::<Option<Vec<i64>>>(
                &mut ReadContext::new_from_fory(Reader::new(bins.pop().unwrap().as_slice()), fory)
                    .unwrap()
            )
            .unwrap()
        );
        assert_eq!(
            None,
            fory.deserialize_with_context::<Option<Vec<f32>>>(
                &mut ReadContext::new_from_fory(Reader::new(bins.pop().unwrap().as_slice()), fory)
                    .unwrap()
            )
            .unwrap()
        );
        assert_eq!(
            None,
            fory.deserialize_with_context::<Option<Vec<f64>>>(
                &mut ReadContext::new_from_fory(Reader::new(bins.pop().unwrap().as_slice()), fory)
                    .unwrap()
            )
            .unwrap()
        );
    }
}

// non-null <-> non-null
#[test]
fn basic() {
    let fory = Fory::default().compatible(true);
    // serialize
<<<<<<< HEAD
    let writer = Writer::default();
    let mut write_context = WriteContext::new_from_fory(writer, &fory).unwrap();
    let bins = serialize_non_null(&fory, &mut write_context);
=======
    let bins = serialize_non_null(&fory);
>>>>>>> 88fad888
    // deserialize
    deserialize_non_null(&fory, bins, false);
}

// nullable <-> nullable
#[test]
fn basic_nullable() {
    let fory = Fory::default().compatible(true);
    // serialize
<<<<<<< HEAD
    let writer = Writer::default();
    let mut write_context = WriteContext::new_from_fory(writer, &fory).unwrap();
    let bins = serialize_nullable(&fory, &mut write_context);
=======
    let bins = serialize_nullable(&fory);
>>>>>>> 88fad888
    // deserialize
    deserialize_nullable(&fory, bins, false);
}

// non-null -> nullable -> non-null
#[test]
fn auto_conv() {
    let fory = Fory::default().compatible(true);
    // serialize_non-null
<<<<<<< HEAD
    let writer = Writer::default();
    let mut write_context = WriteContext::new_from_fory(writer, &fory).unwrap();
    let bins = serialize_non_null(&fory, &mut write_context);
    deserialize_nullable(&fory, bins, true);
    // serialize_nullable
    let writer = Writer::default();
    let mut write_context = WriteContext::new_from_fory(writer, &fory).unwrap();
    let bins = serialize_nullable(&fory, &mut write_context);
=======
    let bins = serialize_non_null(&fory);
    deserialize_nullable(&fory, bins, true);
    // serialize_nullable
    let bins = serialize_nullable(&fory);
>>>>>>> 88fad888
    // deserialize_non-null
    deserialize_non_null(&fory, bins, true);
}<|MERGE_RESOLUTION|>--- conflicted
+++ resolved
@@ -109,277 +109,277 @@
     bins.reverse();
     assert_eq!(
         BOOL_VAL,
-        fory.deserialize_with_context::<bool>(
-            &mut ReadContext::new_from_fory(Reader::new(bins.pop().unwrap().as_slice()), fory)
-                .unwrap()
-        )
+        fory.deserialize_with_context::<bool>(&mut ReadContext::new_from_fory(
+            Reader::new(bins.pop().unwrap().as_slice()),
+            fory
+        ))
         .unwrap()
     );
     assert_eq!(
         I8_VAL,
-        fory.deserialize_with_context::<i8>(
-            &mut ReadContext::new_from_fory(Reader::new(bins.pop().unwrap().as_slice()), fory)
-                .unwrap()
-        )
+        fory.deserialize_with_context::<i8>(&mut ReadContext::new_from_fory(
+            Reader::new(bins.pop().unwrap().as_slice()),
+            fory
+        ))
         .unwrap()
     );
     assert_eq!(
         I16_VAL,
-        fory.deserialize_with_context::<i16>(
-            &mut ReadContext::new_from_fory(Reader::new(bins.pop().unwrap().as_slice()), fory)
-                .unwrap()
-        )
+        fory.deserialize_with_context::<i16>(&mut ReadContext::new_from_fory(
+            Reader::new(bins.pop().unwrap().as_slice()),
+            fory
+        ))
         .unwrap()
     );
     assert_eq!(
         I32_VAL,
-        fory.deserialize_with_context::<i32>(
-            &mut ReadContext::new_from_fory(Reader::new(bins.pop().unwrap().as_slice()), fory)
-                .unwrap()
-        )
+        fory.deserialize_with_context::<i32>(&mut ReadContext::new_from_fory(
+            Reader::new(bins.pop().unwrap().as_slice()),
+            fory
+        ))
         .unwrap()
     );
     assert_eq!(
         I64_VAL,
-        fory.deserialize_with_context::<i64>(
-            &mut ReadContext::new_from_fory(Reader::new(bins.pop().unwrap().as_slice()), fory)
-                .unwrap()
-        )
+        fory.deserialize_with_context::<i64>(&mut ReadContext::new_from_fory(
+            Reader::new(bins.pop().unwrap().as_slice()),
+            fory
+        ))
         .unwrap()
     );
     assert_eq!(
         F32_VAL,
-        fory.deserialize_with_context::<f32>(
-            &mut ReadContext::new_from_fory(Reader::new(bins.pop().unwrap().as_slice()), fory)
-                .unwrap()
-        )
+        fory.deserialize_with_context::<f32>(&mut ReadContext::new_from_fory(
+            Reader::new(bins.pop().unwrap().as_slice()),
+            fory
+        ))
         .unwrap()
     );
     assert_eq!(
         F64_VAL,
-        fory.deserialize_with_context::<f64>(
-            &mut ReadContext::new_from_fory(Reader::new(bins.pop().unwrap().as_slice()), fory)
-                .unwrap()
-        )
+        fory.deserialize_with_context::<f64>(&mut ReadContext::new_from_fory(
+            Reader::new(bins.pop().unwrap().as_slice()),
+            fory
+        ))
         .unwrap()
     );
     assert_eq!(
         STR_LATIN1_VAL.to_string(),
-        fory.deserialize_with_context::<String>(
-            &mut ReadContext::new_from_fory(Reader::new(bins.pop().unwrap().as_slice()), fory)
-                .unwrap()
-        )
+        fory.deserialize_with_context::<String>(&mut ReadContext::new_from_fory(
+            Reader::new(bins.pop().unwrap().as_slice()),
+            fory
+        ))
         .unwrap()
     );
     assert_eq!(
         LOCAL_DATE_VAL,
-        fory.deserialize_with_context::<NaiveDate>(
-            &mut ReadContext::new_from_fory(Reader::new(bins.pop().unwrap().as_slice()), fory)
-                .unwrap()
-        )
+        fory.deserialize_with_context::<NaiveDate>(&mut ReadContext::new_from_fory(
+            Reader::new(bins.pop().unwrap().as_slice()),
+            fory
+        ))
         .unwrap()
     );
     assert_eq!(
         TIMESTAMP_VAL,
-        fory.deserialize_with_context::<NaiveDateTime>(
-            &mut ReadContext::new_from_fory(Reader::new(bins.pop().unwrap().as_slice()), fory)
-                .unwrap()
-        )
+        fory.deserialize_with_context::<NaiveDateTime>(&mut ReadContext::new_from_fory(
+            Reader::new(bins.pop().unwrap().as_slice()),
+            fory
+        ))
         .unwrap()
     );
 
     assert_eq!(
         BOOL_ARRAY.to_vec(),
-        fory.deserialize_with_context::<Vec<bool>>(
-            &mut ReadContext::new_from_fory(Reader::new(bins.pop().unwrap().as_slice()), fory)
-                .unwrap()
-        )
+        fory.deserialize_with_context::<Vec<bool>>(&mut ReadContext::new_from_fory(
+            Reader::new(bins.pop().unwrap().as_slice()),
+            fory
+        ))
         .unwrap()
     );
     assert_eq!(
         INT8_ARRAY.to_vec(),
-        fory.deserialize_with_context::<Vec<i8>>(
-            &mut ReadContext::new_from_fory(Reader::new(bins.pop().unwrap().as_slice()), fory)
-                .unwrap()
-        )
+        fory.deserialize_with_context::<Vec<i8>>(&mut ReadContext::new_from_fory(
+            Reader::new(bins.pop().unwrap().as_slice()),
+            fory
+        ))
         .unwrap()
     );
     assert_eq!(
         INT16_ARRAY.to_vec(),
-        fory.deserialize_with_context::<Vec<i16>>(
-            &mut ReadContext::new_from_fory(Reader::new(bins.pop().unwrap().as_slice()), fory)
-                .unwrap()
-        )
+        fory.deserialize_with_context::<Vec<i16>>(&mut ReadContext::new_from_fory(
+            Reader::new(bins.pop().unwrap().as_slice()),
+            fory
+        ))
         .unwrap()
     );
     assert_eq!(
         INT32_ARRAY.to_vec(),
-        fory.deserialize_with_context::<Vec<i32>>(
-            &mut ReadContext::new_from_fory(Reader::new(bins.pop().unwrap().as_slice()), fory)
-                .unwrap()
-        )
+        fory.deserialize_with_context::<Vec<i32>>(&mut ReadContext::new_from_fory(
+            Reader::new(bins.pop().unwrap().as_slice()),
+            fory
+        ))
         .unwrap()
     );
     assert_eq!(
         INT64_ARRAY.to_vec(),
-        fory.deserialize_with_context::<Vec<i64>>(
-            &mut ReadContext::new_from_fory(Reader::new(bins.pop().unwrap().as_slice()), fory)
-                .unwrap()
-        )
+        fory.deserialize_with_context::<Vec<i64>>(&mut ReadContext::new_from_fory(
+            Reader::new(bins.pop().unwrap().as_slice()),
+            fory
+        ))
         .unwrap()
     );
     assert_eq!(
         FLOAT32_ARRAY.to_vec(),
-        fory.deserialize_with_context::<Vec<f32>>(
-            &mut ReadContext::new_from_fory(Reader::new(bins.pop().unwrap().as_slice()), fory)
-                .unwrap()
-        )
+        fory.deserialize_with_context::<Vec<f32>>(&mut ReadContext::new_from_fory(
+            Reader::new(bins.pop().unwrap().as_slice()),
+            fory
+        ))
         .unwrap()
     );
     assert_eq!(
         FLOAT64_ARRAY.to_vec(),
-        fory.deserialize_with_context::<Vec<f64>>(
-            &mut ReadContext::new_from_fory(Reader::new(bins.pop().unwrap().as_slice()), fory)
-                .unwrap()
-        )
+        fory.deserialize_with_context::<Vec<f64>>(&mut ReadContext::new_from_fory(
+            Reader::new(bins.pop().unwrap().as_slice()),
+            fory
+        ))
         .unwrap()
     );
     if auto_conv {
         assert_eq!(
             bool::default(),
-            fory.deserialize_with_context::<bool>(
-                &mut ReadContext::new_from_fory(Reader::new(bins.pop().unwrap().as_slice()), fory)
-                    .unwrap()
-            )
+            fory.deserialize_with_context::<bool>(&mut ReadContext::new_from_fory(
+                Reader::new(bins.pop().unwrap().as_slice()),
+                fory
+            ))
             .unwrap()
         );
         assert_eq!(
             i8::default(),
-            fory.deserialize_with_context::<i8>(
-                &mut ReadContext::new_from_fory(Reader::new(bins.pop().unwrap().as_slice()), fory)
-                    .unwrap()
-            )
+            fory.deserialize_with_context::<i8>(&mut ReadContext::new_from_fory(
+                Reader::new(bins.pop().unwrap().as_slice()),
+                fory
+            ))
             .unwrap()
         );
         assert_eq!(
             i16::default(),
-            fory.deserialize_with_context::<i16>(
-                &mut ReadContext::new_from_fory(Reader::new(bins.pop().unwrap().as_slice()), fory)
-                    .unwrap()
-            )
+            fory.deserialize_with_context::<i16>(&mut ReadContext::new_from_fory(
+                Reader::new(bins.pop().unwrap().as_slice()),
+                fory
+            ))
             .unwrap()
         );
         assert_eq!(
             i32::default(),
-            fory.deserialize_with_context::<i32>(
-                &mut ReadContext::new_from_fory(Reader::new(bins.pop().unwrap().as_slice()), fory)
-                    .unwrap()
-            )
+            fory.deserialize_with_context::<i32>(&mut ReadContext::new_from_fory(
+                Reader::new(bins.pop().unwrap().as_slice()),
+                fory
+            ))
             .unwrap()
         );
         assert_eq!(
             i64::default(),
-            fory.deserialize_with_context::<i64>(
-                &mut ReadContext::new_from_fory(Reader::new(bins.pop().unwrap().as_slice()), fory)
-                    .unwrap()
-            )
+            fory.deserialize_with_context::<i64>(&mut ReadContext::new_from_fory(
+                Reader::new(bins.pop().unwrap().as_slice()),
+                fory
+            ))
             .unwrap()
         );
         assert_eq!(
             f32::default(),
-            fory.deserialize_with_context::<f32>(
-                &mut ReadContext::new_from_fory(Reader::new(bins.pop().unwrap().as_slice()), fory)
-                    .unwrap()
-            )
+            fory.deserialize_with_context::<f32>(&mut ReadContext::new_from_fory(
+                Reader::new(bins.pop().unwrap().as_slice()),
+                fory
+            ))
             .unwrap()
         );
         assert_eq!(
             f64::default(),
-            fory.deserialize_with_context::<f64>(
-                &mut ReadContext::new_from_fory(Reader::new(bins.pop().unwrap().as_slice()), fory)
-                    .unwrap()
-            )
+            fory.deserialize_with_context::<f64>(&mut ReadContext::new_from_fory(
+                Reader::new(bins.pop().unwrap().as_slice()),
+                fory
+            ))
             .unwrap()
         );
         assert_eq!(
             String::default(),
-            fory.deserialize_with_context::<String>(
-                &mut ReadContext::new_from_fory(Reader::new(bins.pop().unwrap().as_slice()), fory)
-                    .unwrap()
-            )
+            fory.deserialize_with_context::<String>(&mut ReadContext::new_from_fory(
+                Reader::new(bins.pop().unwrap().as_slice()),
+                fory
+            ))
             .unwrap()
         );
         assert_eq!(
             NaiveDate::default(),
-            fory.deserialize_with_context::<NaiveDate>(
-                &mut ReadContext::new_from_fory(Reader::new(bins.pop().unwrap().as_slice()), fory)
-                    .unwrap()
-            )
+            fory.deserialize_with_context::<NaiveDate>(&mut ReadContext::new_from_fory(
+                Reader::new(bins.pop().unwrap().as_slice()),
+                fory
+            ))
             .unwrap()
         );
         assert_eq!(
             NaiveDateTime::default(),
-            fory.deserialize_with_context::<NaiveDateTime>(
-                &mut ReadContext::new_from_fory(Reader::new(bins.pop().unwrap().as_slice()), fory)
-                    .unwrap()
-            )
+            fory.deserialize_with_context::<NaiveDateTime>(&mut ReadContext::new_from_fory(
+                Reader::new(bins.pop().unwrap().as_slice()),
+                fory
+            ))
             .unwrap()
         );
 
         assert_eq!(
             Vec::<bool>::default(),
-            fory.deserialize_with_context::<Vec<bool>>(
-                &mut ReadContext::new_from_fory(Reader::new(bins.pop().unwrap().as_slice()), fory)
-                    .unwrap()
-            )
+            fory.deserialize_with_context::<Vec<bool>>(&mut ReadContext::new_from_fory(
+                Reader::new(bins.pop().unwrap().as_slice()),
+                fory
+            ))
             .unwrap()
         );
         assert_eq!(
             Vec::<i8>::default(),
-            fory.deserialize_with_context::<Vec<i8>>(
-                &mut ReadContext::new_from_fory(Reader::new(bins.pop().unwrap().as_slice()), fory)
-                    .unwrap()
-            )
+            fory.deserialize_with_context::<Vec<i8>>(&mut ReadContext::new_from_fory(
+                Reader::new(bins.pop().unwrap().as_slice()),
+                fory
+            ))
             .unwrap()
         );
         assert_eq!(
             Vec::<i16>::default(),
-            fory.deserialize_with_context::<Vec<i16>>(
-                &mut ReadContext::new_from_fory(Reader::new(bins.pop().unwrap().as_slice()), fory)
-                    .unwrap()
-            )
+            fory.deserialize_with_context::<Vec<i16>>(&mut ReadContext::new_from_fory(
+                Reader::new(bins.pop().unwrap().as_slice()),
+                fory
+            ))
             .unwrap()
         );
         assert_eq!(
             Vec::<i32>::default(),
-            fory.deserialize_with_context::<Vec<i32>>(
-                &mut ReadContext::new_from_fory(Reader::new(bins.pop().unwrap().as_slice()), fory)
-                    .unwrap()
-            )
+            fory.deserialize_with_context::<Vec<i32>>(&mut ReadContext::new_from_fory(
+                Reader::new(bins.pop().unwrap().as_slice()),
+                fory
+            ))
             .unwrap()
         );
         assert_eq!(
             Vec::<i64>::default(),
-            fory.deserialize_with_context::<Vec<i64>>(
-                &mut ReadContext::new_from_fory(Reader::new(bins.pop().unwrap().as_slice()), fory)
-                    .unwrap()
-            )
+            fory.deserialize_with_context::<Vec<i64>>(&mut ReadContext::new_from_fory(
+                Reader::new(bins.pop().unwrap().as_slice()),
+                fory
+            ))
             .unwrap()
         );
         assert_eq!(
             Vec::<f32>::default(),
-            fory.deserialize_with_context::<Vec<f32>>(
-                &mut ReadContext::new_from_fory(Reader::new(bins.pop().unwrap().as_slice()), fory)
-                    .unwrap()
-            )
+            fory.deserialize_with_context::<Vec<f32>>(&mut ReadContext::new_from_fory(
+                Reader::new(bins.pop().unwrap().as_slice()),
+                fory
+            ))
             .unwrap()
         );
         assert_eq!(
             Vec::<f64>::default(),
-            fory.deserialize_with_context::<Vec<f64>>(
-                &mut ReadContext::new_from_fory(Reader::new(bins.pop().unwrap().as_slice()), fory)
-                    .unwrap()
-            )
+            fory.deserialize_with_context::<Vec<f64>>(&mut ReadContext::new_from_fory(
+                Reader::new(bins.pop().unwrap().as_slice()),
+                fory
+            ))
             .unwrap()
         );
     }
@@ -389,277 +389,276 @@
     bins.reverse();
     assert_eq!(
         Some(BOOL_VAL),
-        fory.deserialize_with_context::<Option<bool>>(
-            &mut ReadContext::new_from_fory(Reader::new(bins.pop().unwrap().as_slice()), fory)
-                .unwrap()
-        )
+        fory.deserialize_with_context::<Option<bool>>(&mut ReadContext::new_from_fory(
+            Reader::new(bins.pop().unwrap().as_slice()),
+            fory
+        ))
         .unwrap()
     );
     assert_eq!(
         Some(I8_VAL),
-        fory.deserialize_with_context::<Option<i8>>(
-            &mut ReadContext::new_from_fory(Reader::new(bins.pop().unwrap().as_slice()), fory)
-                .unwrap()
-        )
+        fory.deserialize_with_context::<Option<i8>>(&mut ReadContext::new_from_fory(
+            Reader::new(bins.pop().unwrap().as_slice()),
+            fory
+        ))
         .unwrap()
     );
     assert_eq!(
         Some(I16_VAL),
-        fory.deserialize_with_context::<Option<i16>>(
-            &mut ReadContext::new_from_fory(Reader::new(bins.pop().unwrap().as_slice()), fory)
-                .unwrap()
-        )
+        fory.deserialize_with_context::<Option<i16>>(&mut ReadContext::new_from_fory(
+            Reader::new(bins.pop().unwrap().as_slice()),
+            fory
+        ))
         .unwrap()
     );
     assert_eq!(
         Some(I32_VAL),
-        fory.deserialize_with_context::<Option<i32>>(
-            &mut ReadContext::new_from_fory(Reader::new(bins.pop().unwrap().as_slice()), fory)
-                .unwrap()
-        )
+        fory.deserialize_with_context::<Option<i32>>(&mut ReadContext::new_from_fory(
+            Reader::new(bins.pop().unwrap().as_slice()),
+            fory
+        ))
         .unwrap()
     );
     assert_eq!(
         Some(I64_VAL),
-        fory.deserialize_with_context::<Option<i64>>(
-            &mut ReadContext::new_from_fory(Reader::new(bins.pop().unwrap().as_slice()), fory)
-                .unwrap()
-        )
+        fory.deserialize_with_context::<Option<i64>>(&mut ReadContext::new_from_fory(
+            Reader::new(bins.pop().unwrap().as_slice()),
+            fory
+        ))
         .unwrap()
     );
     assert_eq!(
         Some(F32_VAL),
-        fory.deserialize_with_context::<Option<f32>>(
-            &mut ReadContext::new_from_fory(Reader::new(bins.pop().unwrap().as_slice()), fory)
-                .unwrap()
-        )
+        fory.deserialize_with_context::<Option<f32>>(&mut ReadContext::new_from_fory(
+            Reader::new(bins.pop().unwrap().as_slice()),
+            fory
+        ))
         .unwrap()
     );
     assert_eq!(
         Some(F64_VAL),
-        fory.deserialize_with_context::<Option<f64>>(
-            &mut ReadContext::new_from_fory(Reader::new(bins.pop().unwrap().as_slice()), fory)
-                .unwrap()
-        )
+        fory.deserialize_with_context::<Option<f64>>(&mut ReadContext::new_from_fory(
+            Reader::new(bins.pop().unwrap().as_slice()),
+            fory
+        ))
         .unwrap()
     );
     assert_eq!(
         Some(STR_LATIN1_VAL.to_string()),
-        fory.deserialize_with_context::<Option<String>>(
-            &mut ReadContext::new_from_fory(Reader::new(bins.pop().unwrap().as_slice()), fory)
-                .unwrap()
-        )
+        fory.deserialize_with_context::<Option<String>>(&mut ReadContext::new_from_fory(
+            Reader::new(bins.pop().unwrap().as_slice()),
+            fory
+        ))
         .unwrap()
     );
     assert_eq!(
         Some(LOCAL_DATE_VAL),
-        fory.deserialize_with_context::<Option<NaiveDate>>(
-            &mut ReadContext::new_from_fory(Reader::new(bins.pop().unwrap().as_slice()), fory)
-                .unwrap()
-        )
+        fory.deserialize_with_context::<Option<NaiveDate>>(&mut ReadContext::new_from_fory(
+            Reader::new(bins.pop().unwrap().as_slice()),
+            fory
+        ))
         .unwrap()
     );
     assert_eq!(
         Some(TIMESTAMP_VAL),
-        fory.deserialize_with_context::<Option<NaiveDateTime>>(
-            &mut ReadContext::new_from_fory(Reader::new(bins.pop().unwrap().as_slice()), fory)
-                .unwrap()
-        )
+        fory.deserialize_with_context::<Option<NaiveDateTime>>(&mut ReadContext::new_from_fory(
+            Reader::new(bins.pop().unwrap().as_slice()),
+            fory
+        ))
         .unwrap()
     );
 
     assert_eq!(
         Some(BOOL_ARRAY.to_vec()),
-        fory.deserialize_with_context::<Option<Vec<bool>>>(
-            &mut ReadContext::new_from_fory(Reader::new(bins.pop().unwrap().as_slice()), fory)
-                .unwrap()
-        )
+        fory.deserialize_with_context::<Option<Vec<bool>>>(&mut ReadContext::new_from_fory(
+            Reader::new(bins.pop().unwrap().as_slice()),
+            fory
+        ))
         .unwrap()
     );
     assert_eq!(
         Some(INT8_ARRAY.to_vec()),
-        fory.deserialize_with_context::<Option<Vec<i8>>>(
-            &mut ReadContext::new_from_fory(Reader::new(bins.pop().unwrap().as_slice()), fory)
-                .unwrap()
-        )
+        fory.deserialize_with_context::<Option<Vec<i8>>>(&mut ReadContext::new_from_fory(
+            Reader::new(bins.pop().unwrap().as_slice()),
+            fory
+        ))
         .unwrap()
     );
     assert_eq!(
         Some(INT16_ARRAY.to_vec()),
-        fory.deserialize_with_context::<Option<Vec<i16>>>(
-            &mut ReadContext::new_from_fory(Reader::new(bins.pop().unwrap().as_slice()), fory)
-                .unwrap()
-        )
+        fory.deserialize_with_context::<Option<Vec<i16>>>(&mut ReadContext::new_from_fory(
+            Reader::new(bins.pop().unwrap().as_slice()),
+            fory
+        ))
         .unwrap()
     );
     assert_eq!(
         Some(INT32_ARRAY.to_vec()),
-        fory.deserialize_with_context::<Option<Vec<i32>>>(
-            &mut ReadContext::new_from_fory(Reader::new(bins.pop().unwrap().as_slice()), fory)
-                .unwrap()
-        )
+        fory.deserialize_with_context::<Option<Vec<i32>>>(&mut ReadContext::new_from_fory(
+            Reader::new(bins.pop().unwrap().as_slice()),
+            fory
+        ))
         .unwrap()
     );
     assert_eq!(
         Some(INT64_ARRAY.to_vec()),
-        fory.deserialize_with_context::<Option<Vec<i64>>>(
-            &mut ReadContext::new_from_fory(Reader::new(bins.pop().unwrap().as_slice()), fory)
-                .unwrap()
-        )
+        fory.deserialize_with_context::<Option<Vec<i64>>>(&mut ReadContext::new_from_fory(
+            Reader::new(bins.pop().unwrap().as_slice()),
+            fory
+        ))
         .unwrap()
     );
     assert_eq!(
         Some(FLOAT32_ARRAY.to_vec()),
-        fory.deserialize_with_context::<Option<Vec<f32>>>(
-            &mut ReadContext::new_from_fory(Reader::new(bins.pop().unwrap().as_slice()), fory)
-                .unwrap()
-        )
+        fory.deserialize_with_context::<Option<Vec<f32>>>(&mut ReadContext::new_from_fory(
+            Reader::new(bins.pop().unwrap().as_slice()),
+            fory
+        ))
         .unwrap()
     );
     assert_eq!(
         Some(FLOAT64_ARRAY.to_vec()),
-        fory.deserialize_with_context::<Option<Vec<f64>>>(
-            &mut ReadContext::new_from_fory(Reader::new(bins.pop().unwrap().as_slice()), fory)
-                .unwrap()
-        )
+        fory.deserialize_with_context::<Option<Vec<f64>>>(&mut ReadContext::new_from_fory(
+            Reader::new(bins.pop().unwrap().as_slice()),
+            fory
+        ))
         .unwrap()
     );
     if !auto_conv {
         assert_eq!(
             None,
-            fory.deserialize_with_context::<Option<bool>>(
-                &mut ReadContext::new_from_fory(Reader::new(bins.pop().unwrap().as_slice()), fory)
-                    .unwrap()
-            )
-            .unwrap()
-        );
-        assert_eq!(
-            None,
-            fory.deserialize_with_context::<Option<i8>>(
-                &mut ReadContext::new_from_fory(Reader::new(bins.pop().unwrap().as_slice()), fory)
-                    .unwrap()
-            )
-            .unwrap()
-        );
-        assert_eq!(
-            None,
-            fory.deserialize_with_context::<Option<i16>>(
-                &mut ReadContext::new_from_fory(Reader::new(bins.pop().unwrap().as_slice()), fory)
-                    .unwrap()
-            )
-            .unwrap()
-        );
-        assert_eq!(
-            None,
-            fory.deserialize_with_context::<Option<i32>>(
-                &mut ReadContext::new_from_fory(Reader::new(bins.pop().unwrap().as_slice()), fory)
-                    .unwrap()
-            )
-            .unwrap()
-        );
-        assert_eq!(
-            None,
-            fory.deserialize_with_context::<Option<i64>>(
-                &mut ReadContext::new_from_fory(Reader::new(bins.pop().unwrap().as_slice()), fory)
-                    .unwrap()
-            )
-            .unwrap()
-        );
-        assert_eq!(
-            None,
-            fory.deserialize_with_context::<Option<f32>>(
-                &mut ReadContext::new_from_fory(Reader::new(bins.pop().unwrap().as_slice()), fory)
-                    .unwrap()
-            )
-            .unwrap()
-        );
-        assert_eq!(
-            None,
-            fory.deserialize_with_context::<Option<f64>>(
-                &mut ReadContext::new_from_fory(Reader::new(bins.pop().unwrap().as_slice()), fory)
-                    .unwrap()
-            )
-            .unwrap()
-        );
-        assert_eq!(
-            None,
-            fory.deserialize_with_context::<Option<String>>(
-                &mut ReadContext::new_from_fory(Reader::new(bins.pop().unwrap().as_slice()), fory)
-                    .unwrap()
-            )
-            .unwrap()
-        );
-        assert_eq!(
-            None,
-            fory.deserialize_with_context::<Option<NaiveDate>>(
-                &mut ReadContext::new_from_fory(Reader::new(bins.pop().unwrap().as_slice()), fory)
-                    .unwrap()
-            )
+            fory.deserialize_with_context::<Option<bool>>(&mut ReadContext::new_from_fory(
+                Reader::new(bins.pop().unwrap().as_slice()),
+                fory
+            ))
+            .unwrap()
+        );
+        assert_eq!(
+            None,
+            fory.deserialize_with_context::<Option<i8>>(&mut ReadContext::new_from_fory(
+                Reader::new(bins.pop().unwrap().as_slice()),
+                fory
+            ))
+            .unwrap()
+        );
+        assert_eq!(
+            None,
+            fory.deserialize_with_context::<Option<i16>>(&mut ReadContext::new_from_fory(
+                Reader::new(bins.pop().unwrap().as_slice()),
+                fory
+            ))
+            .unwrap()
+        );
+        assert_eq!(
+            None,
+            fory.deserialize_with_context::<Option<i32>>(&mut ReadContext::new_from_fory(
+                Reader::new(bins.pop().unwrap().as_slice()),
+                fory
+            ))
+            .unwrap()
+        );
+        assert_eq!(
+            None,
+            fory.deserialize_with_context::<Option<i64>>(&mut ReadContext::new_from_fory(
+                Reader::new(bins.pop().unwrap().as_slice()),
+                fory
+            ))
+            .unwrap()
+        );
+        assert_eq!(
+            None,
+            fory.deserialize_with_context::<Option<f32>>(&mut ReadContext::new_from_fory(
+                Reader::new(bins.pop().unwrap().as_slice()),
+                fory
+            ))
+            .unwrap()
+        );
+        assert_eq!(
+            None,
+            fory.deserialize_with_context::<Option<f64>>(&mut ReadContext::new_from_fory(
+                Reader::new(bins.pop().unwrap().as_slice()),
+                fory
+            ))
+            .unwrap()
+        );
+        assert_eq!(
+            None,
+            fory.deserialize_with_context::<Option<String>>(&mut ReadContext::new_from_fory(
+                Reader::new(bins.pop().unwrap().as_slice()),
+                fory
+            ))
+            .unwrap()
+        );
+        assert_eq!(
+            None,
+            fory.deserialize_with_context::<Option<NaiveDate>>(&mut ReadContext::new_from_fory(
+                Reader::new(bins.pop().unwrap().as_slice()),
+                fory
+            ))
             .unwrap()
         );
         assert_eq!(
             None,
             fory.deserialize_with_context::<Option<NaiveDateTime>>(
                 &mut ReadContext::new_from_fory(Reader::new(bins.pop().unwrap().as_slice()), fory)
-                    .unwrap()
             )
             .unwrap()
         );
 
         assert_eq!(
             None,
-            fory.deserialize_with_context::<Option<Vec<bool>>>(
-                &mut ReadContext::new_from_fory(Reader::new(bins.pop().unwrap().as_slice()), fory)
-                    .unwrap()
-            )
-            .unwrap()
-        );
-        assert_eq!(
-            None,
-            fory.deserialize_with_context::<Option<Vec<i8>>>(
-                &mut ReadContext::new_from_fory(Reader::new(bins.pop().unwrap().as_slice()), fory)
-                    .unwrap()
-            )
-            .unwrap()
-        );
-        assert_eq!(
-            None,
-            fory.deserialize_with_context::<Option<Vec<i16>>>(
-                &mut ReadContext::new_from_fory(Reader::new(bins.pop().unwrap().as_slice()), fory)
-                    .unwrap()
-            )
-            .unwrap()
-        );
-        assert_eq!(
-            None,
-            fory.deserialize_with_context::<Option<Vec<i32>>>(
-                &mut ReadContext::new_from_fory(Reader::new(bins.pop().unwrap().as_slice()), fory)
-                    .unwrap()
-            )
-            .unwrap()
-        );
-        assert_eq!(
-            None,
-            fory.deserialize_with_context::<Option<Vec<i64>>>(
-                &mut ReadContext::new_from_fory(Reader::new(bins.pop().unwrap().as_slice()), fory)
-                    .unwrap()
-            )
-            .unwrap()
-        );
-        assert_eq!(
-            None,
-            fory.deserialize_with_context::<Option<Vec<f32>>>(
-                &mut ReadContext::new_from_fory(Reader::new(bins.pop().unwrap().as_slice()), fory)
-                    .unwrap()
-            )
-            .unwrap()
-        );
-        assert_eq!(
-            None,
-            fory.deserialize_with_context::<Option<Vec<f64>>>(
-                &mut ReadContext::new_from_fory(Reader::new(bins.pop().unwrap().as_slice()), fory)
-                    .unwrap()
-            )
+            fory.deserialize_with_context::<Option<Vec<bool>>>(&mut ReadContext::new_from_fory(
+                Reader::new(bins.pop().unwrap().as_slice()),
+                fory
+            ))
+            .unwrap()
+        );
+        assert_eq!(
+            None,
+            fory.deserialize_with_context::<Option<Vec<i8>>>(&mut ReadContext::new_from_fory(
+                Reader::new(bins.pop().unwrap().as_slice()),
+                fory
+            ))
+            .unwrap()
+        );
+        assert_eq!(
+            None,
+            fory.deserialize_with_context::<Option<Vec<i16>>>(&mut ReadContext::new_from_fory(
+                Reader::new(bins.pop().unwrap().as_slice()),
+                fory
+            ))
+            .unwrap()
+        );
+        assert_eq!(
+            None,
+            fory.deserialize_with_context::<Option<Vec<i32>>>(&mut ReadContext::new_from_fory(
+                Reader::new(bins.pop().unwrap().as_slice()),
+                fory
+            ))
+            .unwrap()
+        );
+        assert_eq!(
+            None,
+            fory.deserialize_with_context::<Option<Vec<i64>>>(&mut ReadContext::new_from_fory(
+                Reader::new(bins.pop().unwrap().as_slice()),
+                fory
+            ))
+            .unwrap()
+        );
+        assert_eq!(
+            None,
+            fory.deserialize_with_context::<Option<Vec<f32>>>(&mut ReadContext::new_from_fory(
+                Reader::new(bins.pop().unwrap().as_slice()),
+                fory
+            ))
+            .unwrap()
+        );
+        assert_eq!(
+            None,
+            fory.deserialize_with_context::<Option<Vec<f64>>>(&mut ReadContext::new_from_fory(
+                Reader::new(bins.pop().unwrap().as_slice()),
+                fory
+            ))
             .unwrap()
         );
     }
@@ -670,13 +669,7 @@
 fn basic() {
     let fory = Fory::default().compatible(true);
     // serialize
-<<<<<<< HEAD
-    let writer = Writer::default();
-    let mut write_context = WriteContext::new_from_fory(writer, &fory).unwrap();
-    let bins = serialize_non_null(&fory, &mut write_context);
-=======
     let bins = serialize_non_null(&fory);
->>>>>>> 88fad888
     // deserialize
     deserialize_non_null(&fory, bins, false);
 }
@@ -686,13 +679,7 @@
 fn basic_nullable() {
     let fory = Fory::default().compatible(true);
     // serialize
-<<<<<<< HEAD
-    let writer = Writer::default();
-    let mut write_context = WriteContext::new_from_fory(writer, &fory).unwrap();
-    let bins = serialize_nullable(&fory, &mut write_context);
-=======
     let bins = serialize_nullable(&fory);
->>>>>>> 88fad888
     // deserialize
     deserialize_nullable(&fory, bins, false);
 }
@@ -702,21 +689,10 @@
 fn auto_conv() {
     let fory = Fory::default().compatible(true);
     // serialize_non-null
-<<<<<<< HEAD
-    let writer = Writer::default();
-    let mut write_context = WriteContext::new_from_fory(writer, &fory).unwrap();
-    let bins = serialize_non_null(&fory, &mut write_context);
-    deserialize_nullable(&fory, bins, true);
-    // serialize_nullable
-    let writer = Writer::default();
-    let mut write_context = WriteContext::new_from_fory(writer, &fory).unwrap();
-    let bins = serialize_nullable(&fory, &mut write_context);
-=======
     let bins = serialize_non_null(&fory);
     deserialize_nullable(&fory, bins, true);
     // serialize_nullable
     let bins = serialize_nullable(&fory);
->>>>>>> 88fad888
     // deserialize_non-null
     deserialize_non_null(&fory, bins, true);
 }