// Licensed to the Apache Software Foundation (ASF) under one
// or more contributor license agreements.  See the NOTICE file
// distributed with this work for additional information
// regarding copyright ownership.  The ASF licenses this file
// to you under the Apache License, Version 2.0 (the
// "License"); you may not use this file except in compliance
// with the License.  You may obtain a copy of the License at
//
//   http://www.apache.org/licenses/LICENSE-2.0
//
// Unless required by applicable law or agreed to in writing,
// software distributed under the License is distributed on an
// "AS IS" BASIS, WITHOUT WARRANTIES OR CONDITIONS OF ANY
// KIND, either express or implied.  See the License for the
// specific language governing permissions and limitations
// under the License.

use proc_macro2::{Ident, TokenStream};
use quote::{format_ident, quote};
use syn::{Field, Type};

use super::util::{
    classify_trait_object_field, compute_struct_version_hash, create_wrapper_types_arc,
    create_wrapper_types_rc, extract_type_name, get_struct_name, is_debug_enabled,
    is_primitive_type, is_skip_field, should_skip_type_info_for_field, skip_ref_flag, StructField,
};

fn create_private_field_name(field: &Field) -> Ident {
    format_ident!("_{}", field.ident.as_ref().unwrap())
}

fn need_declared_by_option(field: &Field) -> bool {
    let type_name = extract_type_name(&field.ty);
    type_name == "Option" || !is_primitive_type(type_name.as_str())
}

fn declare_var(fields: &[&Field]) -> Vec<TokenStream> {
    fields
        .iter()
        .map(|field| {
            let ty = &field.ty;
            let var_name = create_private_field_name(field);
            match classify_trait_object_field(ty) {
                StructField::BoxDyn
                | StructField::RcDyn(_)
                | StructField::ArcDyn(_) => {
                    quote! {
                        let mut #var_name: #ty = <#ty as fory_core::serializer::ForyDefault>::fory_default();
                    }
                }
                _ => {
                    if need_declared_by_option(field) {
                        quote! {
                            let mut #var_name: Option<#ty> = None;
                        }
                    } else if extract_type_name(&field.ty) == "bool" {
                        quote! {
                            let mut #var_name: bool = false;
                        }
                    } else {
                        quote! {
                            let mut #var_name: #ty = 0 as #ty;
                        }
                    }
                }
            }
        })
        .collect()
}

fn assign_value(fields: &[&Field]) -> Vec<TokenStream> {
    fields
        .iter()
        .map(|field| {
            let name = &field.ident;
            let var_name = create_private_field_name(field);
            match classify_trait_object_field(&field.ty) {
                StructField::BoxDyn | StructField::RcDyn(_) | StructField::ArcDyn(_) => {
                    quote! {
                        #name: #var_name
                    }
                }
                StructField::ContainsTraitObject => {
                    quote! {
                        #name: #var_name.unwrap()
                    }
                }
                _ => {
                    if need_declared_by_option(field) {
                        quote! {
                            #name: #var_name.unwrap_or_default()
                        }
                    } else {
                        quote! {
                            #name: #var_name
                        }
                    }
                }
            }
        })
        .collect()
}

pub fn gen_read_field(field: &Field, private_ident: &Ident) -> TokenStream {
    let ty = &field.ty;
    if is_skip_field(field) {
        return quote! {
            let #private_ident = <#ty as fory_core::ForyDefault>::fory_default();
        };
    }

    let base = match classify_trait_object_field(ty) {
        StructField::BoxDyn => {
            quote! {
                let #private_ident = <#ty as fory_core::Serializer>::fory_read(context, true, true)?;
            }
        }
        StructField::RcDyn(trait_name) => {
            let types = create_wrapper_types_rc(&trait_name);
            let wrapper_ty = types.wrapper_ty;
            let trait_ident = types.trait_ident;
            quote! {
                let wrapper = <#wrapper_ty as fory_core::Serializer>::fory_read(context, true, true)?;
                let #private_ident = std::rc::Rc::<dyn #trait_ident>::from(wrapper);
            }
        }
        StructField::ArcDyn(trait_name) => {
            let types = create_wrapper_types_arc(&trait_name);
            let wrapper_ty = types.wrapper_ty;
            let trait_ident = types.trait_ident;
            quote! {
                let wrapper = <#wrapper_ty as fory_core::Serializer>::fory_read(context, true, true)?;
                let #private_ident = std::sync::Arc::<dyn #trait_ident>::from(wrapper);
            }
        }
        StructField::VecRc(trait_name) => {
            let types = create_wrapper_types_rc(&trait_name);
            let wrapper_ty = types.wrapper_ty;
            let trait_ident = types.trait_ident;
            quote! {
                let wrapper_vec = <Vec<#wrapper_ty> as fory_core::Serializer>::fory_read(context, true, false)?;
                let #private_ident = wrapper_vec.into_iter()
                    .map(|w| std::rc::Rc::<dyn #trait_ident>::from(w))
                    .collect();
            }
        }
        StructField::VecArc(trait_name) => {
            let types = create_wrapper_types_arc(&trait_name);
            let wrapper_ty = types.wrapper_ty;
            let trait_ident = types.trait_ident;
            quote! {
                let wrapper_vec = <Vec<#wrapper_ty> as fory_core::Serializer>::fory_read(context, true, false)?;
                let #private_ident = wrapper_vec.into_iter()
                    .map(|w| std::sync::Arc::<dyn #trait_ident>::from(w))
                    .collect();
            }
        }
        StructField::HashMapRc(key_ty, trait_name) => {
            let types = create_wrapper_types_rc(&trait_name);
            let wrapper_ty = types.wrapper_ty;
            let trait_ident = types.trait_ident;
            quote! {
                let wrapper_map = <std::collections::HashMap<#key_ty, #wrapper_ty> as fory_core::Serializer>::fory_read(context, true, false)?;
                let #private_ident = wrapper_map.into_iter()
                    .map(|(k, v)| (k, std::rc::Rc::<dyn #trait_ident>::from(v)))
                    .collect();
            }
        }
        StructField::HashMapArc(key_ty, trait_name) => {
            let types = create_wrapper_types_arc(&trait_name);
            let wrapper_ty = types.wrapper_ty;
            let trait_ident = types.trait_ident;
            quote! {
                let wrapper_map = <std::collections::HashMap<#key_ty, #wrapper_ty> as fory_core::Serializer>::fory_read(context, true, false)?;
                let #private_ident = wrapper_map.into_iter()
                    .map(|(k, v)| (k, std::sync::Arc::<dyn #trait_ident>::from(v)))
                    .collect();
            }
        }
        StructField::Forward => {
            quote! {
                let #private_ident = <#ty as fory_core::Serializer>::fory_read(context, true, true)?;
            }
        }
        _ => {
            let skip_ref_flag = skip_ref_flag(ty);
            let skip_type_info = should_skip_type_info_for_field(ty);
            if skip_type_info {
                // Known types (primitives, strings, collections) - skip type info at compile time
                if skip_ref_flag {
                    quote! {
                        let #private_ident = <#ty as fory_core::Serializer>::fory_read_data(context)?;
                    }
                } else {
                    quote! {
                        let #private_ident = <#ty as fory_core::Serializer>::fory_read(context, true, false)?;
                    }
                }
            } else {
                // Custom types (struct/enum/ext) - need runtime check for enums
                quote! {
                    let need_type_info = fory_core::serializer::util::field_need_write_type_info(<#ty as fory_core::Serializer>::fory_static_type_id());
                    let #private_ident = <#ty as fory_core::Serializer>::fory_read(context, true, need_type_info)?;
                }
            }
        }
    };

    if is_debug_enabled() {
        let struct_name = get_struct_name().expect("struct context not set");
        let struct_name_lit = syn::LitStr::new(&struct_name, proc_macro2::Span::call_site());
        let field_name = field.ident.as_ref().unwrap().to_string();
        let field_name_lit = syn::LitStr::new(&field_name, proc_macro2::Span::call_site());
        quote! {
            fory_core::serializer::struct_::struct_before_read_field(
                #struct_name_lit,
                #field_name_lit,
                context,
            );
            #base
            fory_core::serializer::struct_::struct_after_read_field(
                #struct_name_lit,
                #field_name_lit,
                (&#private_ident) as &dyn std::any::Any,
                context,
            );
        }
    } else {
        base
    }
}

pub fn gen_read_type_info() -> TokenStream {
    quote! {
        fory_core::serializer::struct_::read_type_info::<Self>(context)
    }
}

fn get_fields_loop_ts(fields: &[&Field]) -> TokenStream {
    let read_fields_ts: Vec<_> = fields
        .iter()
        .map(|field| {
            let private_ident = create_private_field_name(field);
            gen_read_field(field, &private_ident)
        })
        .collect();
    quote! {
        #(#read_fields_ts)*
    }
}

pub fn gen_read_data(fields: &[&Field]) -> TokenStream {
    let version_hash = compute_struct_version_hash(fields);
    let sorted_read = if fields.is_empty() {
        quote! {}
    } else {
        let loop_ts = get_fields_loop_ts(fields);
        quote! {
            #loop_ts
        }
    };
    let field_idents = fields.iter().map(|field| {
        let private_ident = create_private_field_name(field);
        let original_ident = &field.ident;
        quote! {
            #original_ident: #private_ident
        }
    });
    quote! {
        // Read and check version hash when class version checking is enabled
        if context.is_check_struct_version() {
            let read_version = context.reader.read_i32()?;
            let type_name = std::any::type_name::<Self>();
            fory_core::meta::TypeMeta::check_struct_version(read_version, #version_hash, type_name)?;
        }
        #sorted_read
        Ok(Self {
            #(#field_idents),*
        })
    }
}

fn gen_read_compatible_match_arm_body(field: &Field, var_name: &Ident) -> TokenStream {
    let ty = &field.ty;
    let field_kind = classify_trait_object_field(ty);
    let is_skip_flag = is_skip_field(field);

    let base = if is_skip_flag {
        match field_kind {
            StructField::None => {
                // Note: _base_ty is currently unused but kept for potential future use
                let _base_ty = match &ty {
                    Type::Path(type_path) => Some(&type_path.path.segments.first().unwrap().ident),
                    Type::Tuple(_) => None, // Tuples don't have a simple ident
                    _ => None,              // Other types also don't have a simple ident
                };
                let dec_by_option = need_declared_by_option(field);
                if dec_by_option {
                    quote! {
                        #var_name = Some(<#ty as fory_core::ForyDefault>::fory_default());
                    }
                } else {
                    quote! {
                        #var_name = <#ty as fory_core::ForyDefault>::fory_default();
                    }
                }
            }
            _ => {
                quote! {
                    #var_name = Some(<#ty as fory_core::ForyDefault>::fory_default());
                }
            }
        }
    } else {
        match field_kind {
            StructField::BoxDyn => {
                quote! {
                    #var_name = Some(<#ty as fory_core::Serializer>::fory_read(context, true, true)?);
                }
            }
            StructField::RcDyn(trait_name) => {
                let types = create_wrapper_types_rc(&trait_name);
                let wrapper_ty = types.wrapper_ty;
                let trait_ident = types.trait_ident;
                quote! {
                    let wrapper = <#wrapper_ty as fory_core::Serializer>::fory_read(context, true, true)?;
                    #var_name = Some(std::rc::Rc::<dyn #trait_ident>::from(wrapper));
                }
            }
            StructField::ArcDyn(trait_name) => {
                let types = create_wrapper_types_arc(&trait_name);
                let wrapper_ty = types.wrapper_ty;
                let trait_ident = types.trait_ident;
                quote! {
                    let wrapper = <#wrapper_ty as fory_core::Serializer>::fory_read(context, true, true)?;
                    #var_name = Some(std::sync::Arc::<dyn #trait_ident>::from(wrapper));
                }
            }
            StructField::VecRc(trait_name) => {
                let types = create_wrapper_types_rc(&trait_name);
                let wrapper_ty = types.wrapper_ty;
                let trait_ident = types.trait_ident;
                quote! {
                    let wrapper_vec = <Vec<#wrapper_ty> as fory_core::Serializer>::fory_read(context, true, false)?;
                    #var_name = Some(wrapper_vec.into_iter()
                        .map(|w| std::rc::Rc::<dyn #trait_ident>::from(w))
                        .collect());
                }
            }
            StructField::VecArc(trait_name) => {
                let types = create_wrapper_types_arc(&trait_name);
                let wrapper_ty = types.wrapper_ty;
                let trait_ident = types.trait_ident;
                quote! {
                    let wrapper_vec = <Vec<#wrapper_ty> as fory_core::Serializer>::fory_read(context, true, false)?;
                    #var_name = Some(wrapper_vec.into_iter()
                        .map(|w| std::sync::Arc::<dyn #trait_ident>::from(w))
                        .collect());
                }
            }
            StructField::HashMapRc(key_ty, trait_name) => {
                let types = create_wrapper_types_rc(&trait_name);
                let wrapper_ty = types.wrapper_ty;
                let trait_ident = types.trait_ident;
                quote! {
                    let wrapper_map = <std::collections::HashMap<#key_ty, #wrapper_ty> as fory_core::Serializer>::fory_read(context, true, false)?;
                    #var_name = Some(wrapper_map.into_iter()
                        .map(|(k, v)| (k, std::rc::Rc::<dyn #trait_ident>::from(v)))
                        .collect());
                }
            }
            StructField::HashMapArc(key_ty, trait_name) => {
                let types = create_wrapper_types_arc(&trait_name);
                let wrapper_ty = types.wrapper_ty;
                let trait_ident = types.trait_ident;
                quote! {
                    let wrapper_map = <std::collections::HashMap<#key_ty, #wrapper_ty> as fory_core::Serializer>::fory_read(context, true, false)?;
                    #var_name = Some(wrapper_map.into_iter()
                        .map(|(k, v)| (k, std::sync::Arc::<dyn #trait_ident>::from(v)))
                        .collect());
                }
            }
<<<<<<< HEAD
        }
        StructField::None => {
            let mut current_ty = ty;
            while let Type::Group(group) = current_ty {
                current_ty = &*group.elem;
            }
            let path = match current_ty {
                Type::Path(type_path) => &type_path.path,
                _ => panic!("Unsupported type: {:?}", current_ty),
            };
            let _base_ty = path.segments.first().map(|seg| &seg.ident).unwrap();
            let skip_type_info = should_skip_type_info_for_field(ty);
            let dec_by_option = need_declared_by_option(field);
            if skip_type_info {
                if dec_by_option {
=======
            StructField::ContainsTraitObject => {
                quote! {
                    #var_name = Some(<#ty as fory_core::Serializer>::fory_read(context, true, true)?);
                }
            }
            StructField::Forward => {
                quote! {
                    #var_name = Some(<#ty as fory_core::Serializer>::fory_read(context, true, true)?);
                }
            }
            StructField::None => {
                // Note: _base_ty is currently unused but kept for potential future use
                let _base_ty = match &ty {
                    Type::Path(type_path) => Some(&type_path.path.segments.first().unwrap().ident),
                    Type::Tuple(_) => None, // Tuples don't have a simple ident
                    _ => None,              // Other types also don't have a simple ident
                };
                let skip_type_info = should_skip_type_info_for_field(ty);
                let dec_by_option = need_declared_by_option(field);
                if skip_type_info {
                    if dec_by_option {
                        quote! {
                            let read_ref_flag = fory_core::serializer::util::field_need_write_ref_into(
                                _field.field_type.type_id,
                                _field.field_type.nullable,
                            );
                            if read_ref_flag {
                                #var_name = Some(<#ty as fory_core::Serializer>::fory_read(context, true, false)?);
                            } else {
                                #var_name = Some(<#ty as fory_core::Serializer>::fory_read_data(context)?);
                            }
                        }
                    } else {
                        quote! {
                            let read_ref_flag = fory_core::serializer::util::field_need_write_ref_into(
                                _field.field_type.type_id,
                                _field.field_type.nullable,
                            );
                            if read_ref_flag {
                                #var_name = <#ty as fory_core::Serializer>::fory_read(context, true, false)?;
                            } else {
                                #var_name = <#ty as fory_core::Serializer>::fory_read_data(context)?;
                            }
                        }
                    }
                } else if dec_by_option {
>>>>>>> c8a5b407
                    quote! {
                        let read_type_info = fory_core::serializer::util::field_need_read_type_info(_field.field_type.type_id);
                        let read_ref_flag = fory_core::serializer::util::field_need_write_ref_into(
                            _field.field_type.type_id,
                            _field.field_type.nullable,
                        );
                        if read_ref_flag {
                            #var_name = Some(<#ty as fory_core::Serializer>::fory_read(context, true, read_type_info)?);
                        } else {
                            #var_name = Some(<#ty as fory_core::Serializer>::fory_read_data(context)?);
                        }
                    }
                } else {
                    quote! {
                        let read_type_info = fory_core::serializer::util::field_need_read_type_info(_field.field_type.type_id);
                        let read_ref_flag = fory_core::serializer::util::field_need_write_ref_into(
                            _field.field_type.type_id,
                            _field.field_type.nullable,
                        );
                        if read_ref_flag {
                            #var_name = <#ty as fory_core::Serializer>::fory_read(context, true, read_type_info)?;
                        } else {
                            #var_name = <#ty as fory_core::Serializer>::fory_read_data(context)?;
                        }
                    }
                }
            }
        }
    };

    if is_debug_enabled() {
        let struct_name = get_struct_name().expect("struct context not set");
        let struct_name_lit = syn::LitStr::new(&struct_name, proc_macro2::Span::call_site());
        let field_name = field.ident.as_ref().unwrap().to_string();
        let field_name_lit = syn::LitStr::new(&field_name, proc_macro2::Span::call_site());
        quote! {
            fory_core::serializer::struct_::struct_before_read_field(
                #struct_name_lit,
                #field_name_lit,
                context,
            );
            #base
            fory_core::serializer::struct_::struct_after_read_field(
                #struct_name_lit,
                #field_name_lit,
                (&#var_name) as &dyn std::any::Any,
                context,
            );
        }
    } else {
        quote! {
            #base
        }
    }
}

pub fn gen_read(struct_ident: &Ident) -> TokenStream {
    quote! {
        let ref_flag = if read_ref_info {
            context.reader.read_i8()?
        } else {
            fory_core::RefFlag::NotNullValue as i8
        };
        if ref_flag == (fory_core::RefFlag::NotNullValue as i8) || ref_flag == (fory_core::RefFlag::RefValue as i8) {
            if context.is_compatible() {
                let type_info = if read_type_info {
                    context.read_any_typeinfo()?
                } else {
                    let rs_type_id = std::any::TypeId::of::<Self>();
                    context.get_type_info(&rs_type_id)?
                };
                <#struct_ident as fory_core::StructSerializer>::fory_read_compatible(context, type_info)
            } else {
                if read_type_info {
                    <Self as fory_core::Serializer>::fory_read_type_info(context)?;
                }
                <Self as fory_core::Serializer>::fory_read_data(context)
            }
        } else if ref_flag == (fory_core::RefFlag::Null as i8) {
            Ok(<Self as fory_core::ForyDefault>::fory_default())
        } else {
            Err(fory_core::error::Error::invalid_ref(format!("Unknown ref flag, value:{ref_flag}")))
        }
    }
}

pub fn gen_read_with_type_info(struct_ident: &Ident) -> TokenStream {
    // fn fory_read_with_type_info(
    //     context: &mut ReadContext,
    //     read_ref_info: bool,
    //     type_info: Rc<TypeInfo>,
    // ) -> Result<Self, Error>
    quote! {
        let ref_flag = if read_ref_info {
            context.reader.read_i8()?
        } else {
            fory_core::RefFlag::NotNullValue as i8
        };
        if ref_flag == (fory_core::RefFlag::NotNullValue as i8) || ref_flag == (fory_core::RefFlag::RefValue as i8) {
            if context.is_compatible() {
                <#struct_ident as fory_core::StructSerializer>::fory_read_compatible(context, type_info)
            } else {
                <Self as fory_core::Serializer>::fory_read_data(context)
            }
        } else if ref_flag == (fory_core::RefFlag::Null as i8) {
            Ok(<Self as fory_core::ForyDefault>::fory_default())
        } else {
            Err(fory_core::error::Error::invalid_ref(format!("Unknown ref flag, value:{ref_flag}")))
        }
    }
}

pub fn gen_read_compatible(fields: &[&Field]) -> TokenStream {
    let declare_ts: Vec<TokenStream> = declare_var(fields);
    let assign_ts: Vec<TokenStream> = assign_value(fields);

    let match_arms: Vec<TokenStream> = fields
        .iter()
        .enumerate()
        .map(|(i, field)| {
            let var_name = create_private_field_name(field);
            let field_id = i as i16;
            let body = gen_read_compatible_match_arm_body(field, &var_name);
            quote! {
                #field_id => {
                    #body
                }
            }
        })
        .collect();

    let skip_arm = if is_debug_enabled() {
        let struct_name = get_struct_name().expect("struct context not set");
        let struct_name_lit = syn::LitStr::new(&struct_name, proc_macro2::Span::call_site());
        quote! {
            _ => {
                let field_type = &_field.field_type;
                let read_ref_flag = fory_core::serializer::util::field_need_write_ref_into(
                    field_type.type_id,
                    field_type.nullable,
                );
                let field_name = _field.field_name.as_str();
                fory_core::serializer::struct_::struct_before_read_field(
                    #struct_name_lit,
                    field_name,
                    context,
                );
                fory_core::serializer::skip::skip_field_value(context, &field_type, read_ref_flag)?;
                let placeholder: &dyn std::any::Any = &();
                fory_core::serializer::struct_::struct_after_read_field(
                    #struct_name_lit,
                    field_name,
                    placeholder,
                    context,
                );
            }
        }
    } else {
        quote! {
            _ => {
                let field_type = &_field.field_type;
                let read_ref_flag = fory_core::serializer::util::field_need_write_ref_into(
                    field_type.type_id,
                    field_type.nullable,
                );
                fory_core::serializer::skip::skip_field_value(context, field_type, read_ref_flag)?;
            }
        }
    };

    quote! {
        let fields = type_info.get_type_meta().get_field_infos().clone();
        #(#declare_ts)*
        let meta = context.get_type_info(&std::any::TypeId::of::<Self>())?.get_type_meta();
        let local_type_hash = meta.get_hash();
        let remote_type_hash = type_info.get_type_meta().get_hash();
        if remote_type_hash == local_type_hash {
            <Self as fory_core::Serializer>::fory_read_data(context)
        } else {
            for _field in fields.iter() {
                match _field.field_id {
                    #(#match_arms)*
                    #skip_arm
                }
            }
            Ok(Self {
                #(#assign_ts),*
            })
        }
    }
}<|MERGE_RESOLUTION|>--- conflicted
+++ resolved
@@ -288,12 +288,6 @@
     let base = if is_skip_flag {
         match field_kind {
             StructField::None => {
-                // Note: _base_ty is currently unused but kept for potential future use
-                let _base_ty = match &ty {
-                    Type::Path(type_path) => Some(&type_path.path.segments.first().unwrap().ident),
-                    Type::Tuple(_) => None, // Tuples don't have a simple ident
-                    _ => None,              // Other types also don't have a simple ident
-                };
                 let dec_by_option = need_declared_by_option(field);
                 if dec_by_option {
                     quote! {
@@ -380,23 +374,6 @@
                         .collect());
                 }
             }
-<<<<<<< HEAD
-        }
-        StructField::None => {
-            let mut current_ty = ty;
-            while let Type::Group(group) = current_ty {
-                current_ty = &*group.elem;
-            }
-            let path = match current_ty {
-                Type::Path(type_path) => &type_path.path,
-                _ => panic!("Unsupported type: {:?}", current_ty),
-            };
-            let _base_ty = path.segments.first().map(|seg| &seg.ident).unwrap();
-            let skip_type_info = should_skip_type_info_for_field(ty);
-            let dec_by_option = need_declared_by_option(field);
-            if skip_type_info {
-                if dec_by_option {
-=======
             StructField::ContainsTraitObject => {
                 quote! {
                     #var_name = Some(<#ty as fory_core::Serializer>::fory_read(context, true, true)?);
@@ -408,12 +385,6 @@
                 }
             }
             StructField::None => {
-                // Note: _base_ty is currently unused but kept for potential future use
-                let _base_ty = match &ty {
-                    Type::Path(type_path) => Some(&type_path.path.segments.first().unwrap().ident),
-                    Type::Tuple(_) => None, // Tuples don't have a simple ident
-                    _ => None,              // Other types also don't have a simple ident
-                };
                 let skip_type_info = should_skip_type_info_for_field(ty);
                 let dec_by_option = need_declared_by_option(field);
                 if skip_type_info {
@@ -443,7 +414,6 @@
                         }
                     }
                 } else if dec_by_option {
->>>>>>> c8a5b407
                     quote! {
                         let read_type_info = fory_core::serializer::util::field_need_read_type_info(_field.field_type.type_id);
                         let read_ref_flag = fory_core::serializer::util::field_need_write_ref_into(
