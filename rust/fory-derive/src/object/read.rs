// Licensed to the Apache Software Foundation (ASF) under one
// or more contributor license agreements.  See the NOTICE file
// distributed with this work for additional information
// regarding copyright ownership.  The ASF licenses this file
// to you under the Apache License, Version 2.0 (the
// "License"); you may not use this file except in compliance
// with the License.  You may obtain a copy of the License at
//
//   http://www.apache.org/licenses/LICENSE-2.0
//
// Unless required by applicable law or agreed to in writing,
// software distributed under the License is distributed on an
// "AS IS" BASIS, WITHOUT WARRANTIES OR CONDITIONS OF ANY
// KIND, either express or implied.  See the License for the
// specific language governing permissions and limitations
// under the License.

use proc_macro2::{Ident, TokenStream};
use quote::{format_ident, quote};
use syn::{Field, Type};

use super::util::{
    classify_trait_object_field, create_wrapper_types_arc, create_wrapper_types_rc,
    generic_tree_to_tokens, parse_generic_tree, NullableTypeNode, StructField,
};

fn create_private_field_name(field: &Field) -> Ident {
    format_ident!("_{}", field.ident.as_ref().expect(""))
}

fn create_read_nullable_fn_name(field: &Field) -> Ident {
    format_ident!("fory_read_nullable_{}", field.ident.as_ref().expect(""))
}

fn declare_var(fields: &[&Field]) -> Vec<TokenStream> {
    fields
        .iter()
        .map(|field| {
            let ty = &field.ty;
            let var_name = create_private_field_name(field);
            match classify_trait_object_field(ty) {
                StructField::BoxDyn(_)
                | StructField::RcDyn(_)
                | StructField::ArcDyn(_) => {
                    quote! {
                        let mut #var_name: #ty = <#ty as fory_core::serializer::ForyDefault>::fory_default();
                    }
                }
                _ => {
                    quote! {
                        let mut #var_name: Option<#ty> = None;
                    }
                }
            }
        })
        .collect()
}

fn assign_value(fields: &[&Field]) -> Vec<TokenStream> {
    fields
        .iter()
        .map(|field| {
            let name = &field.ident;
            let var_name = create_private_field_name(field);
            match classify_trait_object_field(&field.ty) {
                StructField::BoxDyn(_) | StructField::RcDyn(_) | StructField::ArcDyn(_) => {
                    quote! {
                        #name: #var_name
                    }
                }
                StructField::ContainsTraitObject => {
                    quote! {
                        #name: #var_name.unwrap()
                    }
                }
                _ => {
                    quote! {
                        #name: #var_name.unwrap_or_default()
                    }
                }
            }
        })
        .collect()
}

fn gen_read_match_arm(field: &Field, private_ident: &Ident) -> TokenStream {
    let ty = &field.ty;
    let name_str = field.ident.as_ref().unwrap().to_string();

    match classify_trait_object_field(ty) {
        StructField::BoxDyn(trait_name) => {
            let from_any_fn = format_ident!("from_any_internal_{}", trait_name);
            let helper_mod = format_ident!("__fory_trait_helpers_{}", trait_name);
            quote! {
                #name_str => {
                    let ref_flag = context.reader.read_i8();
                    if ref_flag != fory_core::types::RefFlag::NotNullValue as i8 {
                        panic!("Expected NotNullValue for trait object field");
                    }

                    let fory_type_id = context.reader.read_varuint32();

                    let harness = context.get_fory()
                        .get_type_resolver()
                        .get_harness(fory_type_id)
                        .expect("Type not registered for trait object field");

                    let deserializer_fn = harness.get_read_fn();
                    let any_box = deserializer_fn(context, true, false)?;

                    let base_type_id = fory_type_id >> 8;
                    #private_ident = #helper_mod::#from_any_fn(any_box, base_type_id)?;
                }
            }
        }
        StructField::RcDyn(trait_name) => {
            let types = create_wrapper_types_rc(&trait_name);
            let wrapper_ty = types.wrapper_ty;
            let trait_ident = types.trait_ident;
            quote! {
                #name_str => {
                    let wrapper = <#wrapper_ty as fory_core::serializer::Serializer>::fory_read(context, true)?;
                    #private_ident = std::rc::Rc::<dyn #trait_ident>::from(wrapper);
                }
            }
        }
        StructField::ArcDyn(trait_name) => {
            let types = create_wrapper_types_arc(&trait_name);
            let wrapper_ty = types.wrapper_ty;
            let trait_ident = types.trait_ident;
            quote! {
                #name_str => {
                    let wrapper = <#wrapper_ty as fory_core::serializer::Serializer>::fory_read(context, true)?;
                    #private_ident = std::sync::Arc::<dyn #trait_ident>::from(wrapper);
                }
            }
        }
        StructField::VecRc(trait_name) => {
            let types = create_wrapper_types_rc(&trait_name);
            let wrapper_ty = types.wrapper_ty;
            let trait_ident = types.trait_ident;
            quote! {
                #name_str => {
                    let wrapper_vec = <Vec<#wrapper_ty> as fory_core::serializer::Serializer>::fory_read(context, true)?;
                    #private_ident = Some(wrapper_vec.into_iter()
                        .map(|w| std::rc::Rc::<dyn #trait_ident>::from(w))
                        .collect());
                }
            }
        }
        StructField::VecArc(trait_name) => {
            let types = create_wrapper_types_arc(&trait_name);
            let wrapper_ty = types.wrapper_ty;
            let trait_ident = types.trait_ident;
            quote! {
                #name_str => {
                    let wrapper_vec = <Vec<#wrapper_ty> as fory_core::serializer::Serializer>::fory_read(context, true)?;
                    #private_ident = Some(wrapper_vec.into_iter()
                        .map(|w| std::sync::Arc::<dyn #trait_ident>::from(w))
                        .collect());
                }
            }
        }
        StructField::HashMapRc(key_ty, trait_name) => {
            let types = create_wrapper_types_rc(&trait_name);
            let wrapper_ty = types.wrapper_ty;
            let trait_ident = types.trait_ident;
            quote! {
                #name_str => {
                    let wrapper_map = <std::collections::HashMap<#key_ty, #wrapper_ty> as fory_core::serializer::Serializer>::fory_read(context, true)?;
                    #private_ident = Some(wrapper_map.into_iter()
                        .map(|(k, v)| (k, std::rc::Rc::<dyn #trait_ident>::from(v)))
                        .collect());
                }
            }
        }
        StructField::HashMapArc(key_ty, trait_name) => {
            let types = create_wrapper_types_arc(&trait_name);
            let wrapper_ty = types.wrapper_ty;
            let trait_ident = types.trait_ident;
            quote! {
                #name_str => {
                    let wrapper_map = <std::collections::HashMap<#key_ty, #wrapper_ty> as fory_core::serializer::Serializer>::fory_read(context, true)?;
                    #private_ident = Some(wrapper_map.into_iter()
                        .map(|(k, v)| (k, std::sync::Arc::<dyn #trait_ident>::from(v)))
                        .collect());
                }
            }
        }
        StructField::Forward => {
            quote! {
                #name_str => {
                    #private_ident = Some(fory_core::serializer::Serializer::fory_read(context, true)?);
                }
            }
        }
        _ => {
            quote! {
                #name_str => {
                    let skip_ref_flag = fory_core::serializer::get_skip_ref_flag::<#ty>(context.get_fory());
                    #private_ident = Some(fory_core::serializer::read_ref_info_data::<#ty>(context, true, skip_ref_flag, false)?);
                }
            }
        }
    }
}

pub fn gen_read_type_info() -> TokenStream {
    quote! {
        fory_core::serializer::struct_::read_type_info::<Self>(context, is_field)
    }
}

fn get_fields_loop_ts(fields: &[&Field]) -> TokenStream {
    let match_ts: Vec<_> = fields
        .iter()
        .map(|field| {
            let private_ident = create_private_field_name(field);
            gen_read_match_arm(field, &private_ident)
        })
        .collect();
    #[cfg(not(feature = "fields-loop-unroll"))]
    let loop_ts = quote! {
        for field_name in field_names {
            match field_name.as_str() {
                #(#match_ts),*
                , _ => unreachable!()
            }
        }
    };
    #[cfg(feature = "fields-loop-unroll")]
    let loop_ts = {
        let loop_item_ts = fields.iter().enumerate().map(|(i, _field)| {
            let idx = syn::Index::from(i);
            quote! {
                let field_name = field_names.get(#idx).unwrap();
                match field_name.as_str() {
                    #(#match_ts),*
                    , _ => { unreachable!() }
                }
            }
        });
        quote! {
            #(#loop_item_ts)*
        }
    };
    loop_ts
}

pub fn gen_read_data(fields: &[&Field]) -> TokenStream {
    let sorted_read = if fields.is_empty() {
        quote! {}
    } else {
        let declare_var_ts =
            fields
                .iter()
                .map(|field| {
                    let private_ident = create_private_field_name(field);
                    let ty = &field.ty;
                    match classify_trait_object_field(ty) {
                        StructField::BoxDyn(_)
                        | StructField::RcDyn(_)
                        | StructField::ArcDyn(_) => {
                            quote! {
                                let mut #private_ident: #ty = <#ty as fory_core::serializer::ForyDefault>::fory_default();
                            }
                        }
                        _ => {
                            quote! {
                                let mut #private_ident: Option<#ty> = None;
                            }
                        }
                    }
                });
        let loop_ts = get_fields_loop_ts(fields);
        quote! {
             #(#declare_var_ts)*
            let field_names = <Self as fory_core::serializer::StructSerializer>::fory_get_sorted_field_names(context.get_fory());
            #loop_ts
        }
    };
    let field_idents = fields.iter().map(|field| {
        let private_ident = create_private_field_name(field);
        let original_ident = &field.ident;
        let ty = &field.ty;
        match classify_trait_object_field(ty) {
            StructField::BoxDyn(_) | StructField::RcDyn(_) | StructField::ArcDyn(_) => {
                quote! {
                    #original_ident: #private_ident
                }
<<<<<<< HEAD
            }
            _ => {
                quote! {
                    #original_ident: #private_ident.unwrap_or_default()
=======
                StructField::ContainsTraitObject => {
                    quote! {
                        #original_ident: #private_ident.unwrap()
                    }
                }
                _ => {
                    quote! {
                        #original_ident: #private_ident.unwrap_or_default()
                    }
>>>>>>> 71855425
                }
            }
        }
    });
    quote! {
        #sorted_read
        Ok(Self {
            #(#field_idents),*
        })
    }
}

fn gen_read_compatible_match_arm(field: &Field, var_name: &Ident) -> TokenStream {
    let ty = &field.ty;
    let field_name_str = field.ident.as_ref().unwrap().to_string();

    match classify_trait_object_field(ty) {
        StructField::BoxDyn(trait_name) => {
            let from_any_fn = format_ident!("from_any_internal_{}", trait_name);
            let helper_mod = format_ident!("__fory_trait_helpers_{}", trait_name);
            quote! {
                if _field.field_name.as_str() == #field_name_str {
                    let ref_flag = context.reader.read_i8();
                    if ref_flag != fory_core::types::RefFlag::NotNullValue as i8 {
                        panic!("Expected NotNullValue for trait object field");
                    }
                    let fory_type_id = context.reader.read_varuint32();
                    let harness = context.get_fory()
                        .get_type_resolver()
                        .get_harness(fory_type_id)
                        .expect("Type not registered for trait object field");
                    let deserializer_fn = harness.get_read_fn();
                    let any_box = deserializer_fn(context, true, false).unwrap();
                    let base_type_id = fory_type_id >> 8;
                    #var_name = #helper_mod::#from_any_fn(any_box, base_type_id).unwrap();
                }
            }
        }
        StructField::RcDyn(trait_name) => {
            let types = create_wrapper_types_rc(&trait_name);
            let wrapper_ty = types.wrapper_ty;
            let trait_ident = types.trait_ident;
            quote! {
                if _field.field_name.as_str() == #field_name_str {
                    let wrapper = <#wrapper_ty as fory_core::serializer::Serializer>::fory_read(context, true).unwrap();
                    #var_name = Some(std::rc::Rc::<dyn #trait_ident>::from(wrapper));
                }
            }
        }
        StructField::ArcDyn(trait_name) => {
            let types = create_wrapper_types_arc(&trait_name);
            let wrapper_ty = types.wrapper_ty;
            let trait_ident = types.trait_ident;
            quote! {
                if _field.field_name.as_str() == #field_name_str {
                    let wrapper = <#wrapper_ty as fory_core::serializer::Serializer>::fory_read(context, true).unwrap();
                    #var_name = Some(std::sync::Arc::<dyn #trait_ident>::from(wrapper));
                }
            }
        }
        StructField::VecRc(trait_name) => {
            let types = create_wrapper_types_rc(&trait_name);
            let wrapper_ty = types.wrapper_ty;
            let trait_ident = types.trait_ident;
            quote! {
                if _field.field_name.as_str() == #field_name_str {
                    let wrapper_vec = <Vec<#wrapper_ty> as fory_core::serializer::Serializer>::fory_read(context, true).unwrap();
                    #var_name = Some(wrapper_vec.into_iter()
                        .map(|w| std::rc::Rc::<dyn #trait_ident>::from(w))
                        .collect());
                }
            }
        }
        StructField::VecArc(trait_name) => {
            let types = create_wrapper_types_arc(&trait_name);
            let wrapper_ty = types.wrapper_ty;
            let trait_ident = types.trait_ident;
            quote! {
                if _field.field_name.as_str() == #field_name_str {
                    let wrapper_vec = <Vec<#wrapper_ty> as fory_core::serializer::Serializer>::fory_read(context, true).unwrap();
                    #var_name = Some(wrapper_vec.into_iter()
                        .map(|w| std::sync::Arc::<dyn #trait_ident>::from(w))
                        .collect());
                }
            }
        }
        StructField::HashMapRc(key_ty, trait_name) => {
            let types = create_wrapper_types_rc(&trait_name);
            let wrapper_ty = types.wrapper_ty;
            let trait_ident = types.trait_ident;
            quote! {
                if _field.field_name.as_str() == #field_name_str {
                    let wrapper_map = <std::collections::HashMap<#key_ty, #wrapper_ty> as fory_core::serializer::Serializer>::fory_read(context, true).unwrap();
                    #var_name = Some(wrapper_map.into_iter()
                        .map(|(k, v)| (k, std::rc::Rc::<dyn #trait_ident>::from(v)))
                        .collect());
                }
            }
        }
        StructField::HashMapArc(key_ty, trait_name) => {
            let types = create_wrapper_types_arc(&trait_name);
            let wrapper_ty = types.wrapper_ty;
            let trait_ident = types.trait_ident;
            quote! {
                if _field.field_name.as_str() == #field_name_str {
                    let wrapper_map = <std::collections::HashMap<#key_ty, #wrapper_ty> as fory_core::serializer::Serializer>::fory_read(context, true).unwrap();
                    #var_name = Some(wrapper_map.into_iter()
                        .map(|(k, v)| (k, std::sync::Arc::<dyn #trait_ident>::from(v)))
                        .collect());
                }
            }
        }
        StructField::ContainsTraitObject => {
            quote! {
                if _field.field_name.as_str() == #field_name_str {
                    let skip_ref_flag = fory_core::serializer::get_skip_ref_flag::<#ty>(context.get_fory());
                    #var_name = Some(fory_core::serializer::read_ref_info_data::<#ty>(context, true, skip_ref_flag, false)?);
                }
            }
        }
        StructField::Forward => {
            quote! {
                if _field.field_name.as_str() == #field_name_str {
                    #var_name = Some(fory_core::serializer::Serializer::fory_read(context, true).unwrap());
                }
            }
        }
        StructField::None => {
            let generic_tree = parse_generic_tree(ty);
            let generic_token = generic_tree_to_tokens(&generic_tree, true);
            let read_nullable_fn_name = create_read_nullable_fn_name(field);

            let _base_ty = match &ty {
                Type::Path(type_path) => &type_path.path.segments.first().unwrap().ident,
                _ => panic!("Unsupported type"),
            };
            quote! {
                if _field.field_name.as_str() == #field_name_str {
                    let local_field_type = #generic_token;
                    if &_field.field_type == &local_field_type {
                        let skip_ref_flag = fory_core::serializer::get_skip_ref_flag::<#ty>(context.get_fory());
                        #var_name = Some(fory_core::serializer::read_ref_info_data::<#ty>(context, true, skip_ref_flag, false).unwrap_or_else(|_err| {
                            panic!("Err at deserializing {:?}: {:?}", #field_name_str, _err);
                        }));
                    } else {
                        let local_nullable_type = fory_core::meta::NullableFieldType::from(local_field_type.clone());
                        let remote_nullable_type = fory_core::meta::NullableFieldType::from(_field.field_type.clone());
                        if local_nullable_type != remote_nullable_type {
                            println!("Type not match, just skip: {}", #field_name_str);
                            let read_ref_flag = fory_core::serializer::skip::get_read_ref_flag(&remote_nullable_type);
                            fory_core::serializer::skip::skip_field_value(context, &remote_nullable_type, read_ref_flag).unwrap();
                            #var_name = Some(<#ty as fory_core::serializer::ForyDefault>::fory_default());
                        } else {
                            println!("Try to deserialize_compatible: {}", #field_name_str);
                            #var_name = Some(
                                Self::#read_nullable_fn_name(
                                    context,
                                    &local_nullable_type,
                                    &remote_nullable_type
                                ).unwrap_or_else(|_err| {
                                    panic!("Err at deserializing {:?}: {:?}", #field_name_str, _err);
                                })
                            );
                        }
                    }
                }
            }
        }
    }
}

pub fn gen_read(struct_ident: &Ident) -> TokenStream {
    quote! {
        let ref_flag = context.reader.read_i8();
        if ref_flag == (fory_core::types::RefFlag::NotNullValue as i8) || ref_flag == (fory_core::types::RefFlag::RefValue as i8) {
            match context.get_fory().get_mode() {
                fory_core::types::Mode::SchemaConsistent => {
                    <Self as fory_core::serializer::Serializer>::fory_read_type_info(context, false);
                    <Self as fory_core::serializer::Serializer>::fory_read_data(context, false)
                },
                fory_core::types::Mode::Compatible => {
                    <#struct_ident as fory_core::serializer::Serializer>::fory_read_compatible(context)
                },
                _ => unreachable!()
            }
        } else if ref_flag == (fory_core::types::RefFlag::Null as i8) {
            Ok(<Self as fory_core::serializer::ForyDefault>::fory_default())
            // Err(fory_core::error::AnyhowError::msg("Try to read non-option type to null"))?
        } else if ref_flag == (fory_core::types::RefFlag::Ref as i8) {
            Err(fory_core::error::Error::Ref)
        } else {
            Err(fory_core::error::AnyhowError::msg("Unknown ref flag, value:{ref_flag}"))?
        }
    }
}

pub fn gen_read_compatible(fields: &[&Field]) -> TokenStream {
    let pattern_items = fields.iter().map(|field| {
        let var_name = create_private_field_name(field);
        gen_read_compatible_match_arm(field, &var_name)
    });
    let declare_ts: Vec<TokenStream> = declare_var(fields);
    let assign_ts: Vec<TokenStream> = assign_value(fields);

    let consistent_fields_loop_ts = get_fields_loop_ts(fields);
    quote! {
        let remote_type_id = context.reader.read_varuint32();
        let meta_index = context.reader.read_varuint32();
        let meta = context.get_meta(meta_index as usize);
        let fields = {
            let meta = context.get_meta(meta_index as usize);
            meta.get_field_infos().clone()
        };
        #(#declare_ts)*

        let local_type_def = context.get_fory().get_type_resolver().get_type_info(std::any::TypeId::of::<Self>()).get_type_def();
        let high_bytes = &local_type_def[..8];
        let local_type_hash = i64::from_le_bytes(high_bytes.try_into().unwrap());
        if meta.get_hash() == local_type_hash {
            // fast path
            let field_names = <Self as fory_core::serializer::StructSerializer>::fory_get_sorted_field_names(context.get_fory());
            #consistent_fields_loop_ts
        } else {
            for _field in fields.iter() {
                #(#pattern_items else)* {
                    println!("skip {:?}:{:?}", _field.field_name.as_str(), _field.field_type);
                    let nullable_field_type = fory_core::meta::NullableFieldType::from(_field.field_type.clone());
                    let read_ref_flag = fory_core::serializer::skip::get_read_ref_flag(&nullable_field_type);
                    fory_core::serializer::skip::skip_field_value(context, &nullable_field_type, read_ref_flag).unwrap();
                }
            }
        }
        Ok(Self {
            #(#assign_ts),*
        })
    }
}

pub fn gen_read_nullable(fields: &[&Field]) -> TokenStream {
    let func_tokens: Vec<TokenStream> = fields
        .iter()
        .filter_map(|field| {
            let ty = &field.ty;
            match classify_trait_object_field(ty) {
                StructField::None => {
                    let fn_name = create_read_nullable_fn_name(field);
                    let generic_tree = parse_generic_tree(ty);
                    let nullable_generic_tree = NullableTypeNode::from(generic_tree);
                    let read_tokens = nullable_generic_tree.to_read_tokens(&vec![], true);
                    Some(quote! {
                        fn #fn_name(
                            context: &mut fory_core::resolver::context::ReadContext,
                            local_nullable_type: &fory_core::meta::NullableFieldType,
                            remote_nullable_type: &fory_core::meta::NullableFieldType
                        ) -> Result<#ty, fory_core::error::Error> {
                            #read_tokens
                        }
                    })
                }
                _ => None,
            }
        })
        .collect::<Vec<_>>();
    quote! {
        #(#func_tokens)*
    }
}<|MERGE_RESOLUTION|>--- conflicted
+++ resolved
@@ -288,12 +288,6 @@
                 quote! {
                     #original_ident: #private_ident
                 }
-<<<<<<< HEAD
-            }
-            _ => {
-                quote! {
-                    #original_ident: #private_ident.unwrap_or_default()
-=======
                 StructField::ContainsTraitObject => {
                     quote! {
                         #original_ident: #private_ident.unwrap()
@@ -303,7 +297,6 @@
                     quote! {
                         #original_ident: #private_ident.unwrap_or_default()
                     }
->>>>>>> 71855425
                 }
             }
         }
