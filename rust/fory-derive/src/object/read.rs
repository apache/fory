// Licensed to the Apache Software Foundation (ASF) under one
// or more contributor license agreements.  See the NOTICE file
// distributed with this work for additional information
// regarding copyright ownership.  The ASF licenses this file
// to you under the Apache License, Version 2.0 (the
// "License"); you may not use this file except in compliance
// with the License.  You may obtain a copy of the License at
//
//   http://www.apache.org/licenses/LICENSE-2.0
//
// Unless required by applicable law or agreed to in writing,
// software distributed under the License is distributed on an
// "AS IS" BASIS, WITHOUT WARRANTIES OR CONDITIONS OF ANY
// KIND, either express or implied.  See the License for the
// specific language governing permissions and limitations
// under the License.

use proc_macro2::{Ident, TokenStream};
use quote::{format_ident, quote};
use syn::{Field, Type};

use super::util::{
    classify_trait_object_field, compute_struct_version_hash, create_wrapper_types_arc,
    create_wrapper_types_rc, extract_type_name, get_struct_name, is_debug_enabled,
    is_primitive_type, should_skip_type_info_for_field, skip_ref_flag, StructField,
};

fn create_private_field_name(field: &Field) -> Ident {
    format_ident!("_{}", field.ident.as_ref().unwrap())
}

fn need_declared_by_option(field: &Field) -> bool {
    let type_name = extract_type_name(&field.ty);
    type_name == "Option" || !is_primitive_type(type_name.as_str())
}

fn declare_var(fields: &[&Field]) -> Vec<TokenStream> {
    fields
        .iter()
        .map(|field| {
            let ty = &field.ty;
            let var_name = create_private_field_name(field);
            match classify_trait_object_field(ty) {
                StructField::BoxDyn
                | StructField::RcDyn(_)
                | StructField::ArcDyn(_) => {
                    quote! {
                        let mut #var_name: #ty = <#ty as fory_core::serializer::ForyDefault>::fory_default();
                    }
                }
                _ => {
                    if need_declared_by_option(field) {
                        quote! {
                            let mut #var_name: Option<#ty> = None;
                        }
                    } else if extract_type_name(&field.ty) == "bool" {
                        quote! {
                            let mut #var_name: bool = false;
                        }
                    } else {
                        quote! {
                            let mut #var_name: #ty = 0 as #ty;
                        }
                    }
                }
            }
        })
        .collect()
}

fn assign_value(fields: &[&Field]) -> Vec<TokenStream> {
    fields
        .iter()
        .map(|field| {
            let name = &field.ident;
            let var_name = create_private_field_name(field);
            match classify_trait_object_field(&field.ty) {
                StructField::BoxDyn | StructField::RcDyn(_) | StructField::ArcDyn(_) => {
                    quote! {
                        #name: #var_name
                    }
                }
                StructField::ContainsTraitObject => {
                    quote! {
                        #name: #var_name.unwrap()
                    }
                }
                _ => {
                    if need_declared_by_option(field) {
                        quote! {
                            #name: #var_name.unwrap_or_default()
                        }
                    } else {
                        quote! {
                            #name: #var_name
                        }
                    }
                }
            }
        })
        .collect()
}

pub fn gen_read_field(field: &Field, private_ident: &Ident) -> TokenStream {
    let ty = &field.ty;
    let base = match classify_trait_object_field(ty) {
        StructField::BoxDyn => {
            quote! {
                let #private_ident = <#ty as fory_core::Serializer>::fory_read(context, true, true)?;
            }
        }
        StructField::RcDyn(trait_name) => {
            let types = create_wrapper_types_rc(&trait_name);
            let wrapper_ty = types.wrapper_ty;
            let trait_ident = types.trait_ident;
            quote! {
                let wrapper = <#wrapper_ty as fory_core::Serializer>::fory_read(context, true, true)?;
                let #private_ident = std::rc::Rc::<dyn #trait_ident>::from(wrapper);
            }
        }
        StructField::ArcDyn(trait_name) => {
            let types = create_wrapper_types_arc(&trait_name);
            let wrapper_ty = types.wrapper_ty;
            let trait_ident = types.trait_ident;
            quote! {
                let wrapper = <#wrapper_ty as fory_core::Serializer>::fory_read(context, true, true)?;
                let #private_ident = std::sync::Arc::<dyn #trait_ident>::from(wrapper);
            }
        }
        StructField::VecRc(trait_name) => {
            let types = create_wrapper_types_rc(&trait_name);
            let wrapper_ty = types.wrapper_ty;
            let trait_ident = types.trait_ident;
            quote! {
                let wrapper_vec = <Vec<#wrapper_ty> as fory_core::Serializer>::fory_read(context, true, false)?;
                let #private_ident = wrapper_vec.into_iter()
                    .map(|w| std::rc::Rc::<dyn #trait_ident>::from(w))
                    .collect();
            }
        }
        StructField::VecArc(trait_name) => {
            let types = create_wrapper_types_arc(&trait_name);
            let wrapper_ty = types.wrapper_ty;
            let trait_ident = types.trait_ident;
            quote! {
                let wrapper_vec = <Vec<#wrapper_ty> as fory_core::Serializer>::fory_read(context, true, false)?;
                let #private_ident = wrapper_vec.into_iter()
                    .map(|w| std::sync::Arc::<dyn #trait_ident>::from(w))
                    .collect();
            }
        }
        StructField::HashMapRc(key_ty, trait_name) => {
            let types = create_wrapper_types_rc(&trait_name);
            let wrapper_ty = types.wrapper_ty;
            let trait_ident = types.trait_ident;
            quote! {
                let wrapper_map = <std::collections::HashMap<#key_ty, #wrapper_ty> as fory_core::Serializer>::fory_read(context, true, false)?;
                let #private_ident = wrapper_map.into_iter()
                    .map(|(k, v)| (k, std::rc::Rc::<dyn #trait_ident>::from(v)))
                    .collect();
            }
        }
        StructField::HashMapArc(key_ty, trait_name) => {
            let types = create_wrapper_types_arc(&trait_name);
            let wrapper_ty = types.wrapper_ty;
            let trait_ident = types.trait_ident;
            quote! {
                let wrapper_map = <std::collections::HashMap<#key_ty, #wrapper_ty> as fory_core::Serializer>::fory_read(context, true, false)?;
                let #private_ident = wrapper_map.into_iter()
                    .map(|(k, v)| (k, std::sync::Arc::<dyn #trait_ident>::from(v)))
                    .collect();
            }
        }
        StructField::Forward => {
            quote! {
                let #private_ident = <#ty as fory_core::Serializer>::fory_read(context, true, true)?;
            }
        }
        _ => {
            let skip_ref_flag = skip_ref_flag(ty);
            let skip_type_info = should_skip_type_info_for_field(ty);
            if skip_type_info {
                // Known types (primitives, strings, collections) - skip type info at compile time
                if skip_ref_flag {
                    quote! {
                        let #private_ident = <#ty as fory_core::Serializer>::fory_read_data(context)?;
                    }
                } else {
                    quote! {
                        let #private_ident = <#ty as fory_core::Serializer>::fory_read(context, true, false)?;
                    }
                }
            } else {
                // Custom types (struct/enum/ext) - need runtime check for enums
                quote! {
                    let need_type_info = fory_core::serializer::util::field_need_write_type_info::<#ty>();
                    let #private_ident = <#ty as fory_core::Serializer>::fory_read(context, true, need_type_info)?;
                }
            }
        }
    };

    if is_debug_enabled() {
        let struct_name = get_struct_name().expect("struct context not set");
        let struct_name_lit = syn::LitStr::new(&struct_name, proc_macro2::Span::call_site());
        let field_name = field.ident.as_ref().unwrap().to_string();
        let field_name_lit = syn::LitStr::new(&field_name, proc_macro2::Span::call_site());
        quote! {
            fory_core::serializer::struct_::struct_before_read_field(
                #struct_name_lit,
                #field_name_lit,
                context,
            );
            #base
            fory_core::serializer::struct_::struct_after_read_field(
                #struct_name_lit,
                #field_name_lit,
                (&#private_ident) as &dyn std::any::Any,
                context,
            );
        }
    } else {
        base
    }
}

pub fn gen_read_type_info() -> TokenStream {
    quote! {
        fory_core::serializer::struct_::read_type_info::<Self>(context)
    }
}

fn get_fields_loop_ts(fields: &[&Field]) -> TokenStream {
    let read_fields_ts: Vec<_> = fields
        .iter()
        .map(|field| {
            let private_ident = create_private_field_name(field);
            gen_read_field(field, &private_ident)
        })
        .collect();
    quote! {
        #(#read_fields_ts)*
    }
}

pub fn gen_read_data(fields: &[&Field]) -> TokenStream {
    let version_hash = compute_struct_version_hash(fields);
    let sorted_read = if fields.is_empty() {
        quote! {}
    } else {
        let loop_ts = get_fields_loop_ts(fields);
        quote! {
            #loop_ts
        }
    };
    let field_idents = fields.iter().map(|field| {
        let private_ident = create_private_field_name(field);
        let original_ident = &field.ident;
        quote! {
            #original_ident: #private_ident
        }
    });
    quote! {
        // Read and check version hash when class version checking is enabled
        if context.is_check_struct_version() {
            let read_version = context.reader.read_i32()?;
            let type_name = std::any::type_name::<Self>();
            fory_core::meta::TypeMeta::check_struct_version(read_version, #version_hash, type_name)?;
        }
        #sorted_read
        Ok(Self {
            #(#field_idents),*
        })
    }
}

fn gen_read_compatible_match_arm_body(field: &Field, var_name: &Ident) -> TokenStream {
    let ty = &field.ty;
    let field_kind = classify_trait_object_field(ty);

    let base = match field_kind {
        StructField::BoxDyn => {
            quote! {
                #var_name = Some(<#ty as fory_core::Serializer>::fory_read(context, true, true)?);
            }
        }
        StructField::RcDyn(trait_name) => {
            let types = create_wrapper_types_rc(&trait_name);
            let wrapper_ty = types.wrapper_ty;
            let trait_ident = types.trait_ident;
            quote! {
                let wrapper = <#wrapper_ty as fory_core::Serializer>::fory_read(context, true, true)?;
                #var_name = Some(std::rc::Rc::<dyn #trait_ident>::from(wrapper));
            }
        }
        StructField::ArcDyn(trait_name) => {
            let types = create_wrapper_types_arc(&trait_name);
            let wrapper_ty = types.wrapper_ty;
            let trait_ident = types.trait_ident;
            quote! {
                let wrapper = <#wrapper_ty as fory_core::Serializer>::fory_read(context, true, true)?;
                #var_name = Some(std::sync::Arc::<dyn #trait_ident>::from(wrapper));
            }
        }
        StructField::VecRc(trait_name) => {
            let types = create_wrapper_types_rc(&trait_name);
            let wrapper_ty = types.wrapper_ty;
            let trait_ident = types.trait_ident;
            quote! {
                let wrapper_vec = <Vec<#wrapper_ty> as fory_core::Serializer>::fory_read(context, true, false)?;
                #var_name = Some(wrapper_vec.into_iter()
                    .map(|w| std::rc::Rc::<dyn #trait_ident>::from(w))
                    .collect());
            }
        }
        StructField::VecArc(trait_name) => {
            let types = create_wrapper_types_arc(&trait_name);
            let wrapper_ty = types.wrapper_ty;
            let trait_ident = types.trait_ident;
            quote! {
                let wrapper_vec = <Vec<#wrapper_ty> as fory_core::Serializer>::fory_read(context, true, false)?;
                #var_name = Some(wrapper_vec.into_iter()
                    .map(|w| std::sync::Arc::<dyn #trait_ident>::from(w))
                    .collect());
            }
        }
        StructField::HashMapRc(key_ty, trait_name) => {
            let types = create_wrapper_types_rc(&trait_name);
            let wrapper_ty = types.wrapper_ty;
            let trait_ident = types.trait_ident;
            quote! {
                let wrapper_map = <std::collections::HashMap<#key_ty, #wrapper_ty> as fory_core::Serializer>::fory_read(context, true, false)?;
                #var_name = Some(wrapper_map.into_iter()
                    .map(|(k, v)| (k, std::rc::Rc::<dyn #trait_ident>::from(v)))
                    .collect());
            }
        }
        StructField::HashMapArc(key_ty, trait_name) => {
            let types = create_wrapper_types_arc(&trait_name);
            let wrapper_ty = types.wrapper_ty;
            let trait_ident = types.trait_ident;
            quote! {
                let wrapper_map = <std::collections::HashMap<#key_ty, #wrapper_ty> as fory_core::Serializer>::fory_read(context, true, false)?;
                #var_name = Some(wrapper_map.into_iter()
                    .map(|(k, v)| (k, std::sync::Arc::<dyn #trait_ident>::from(v)))
                    .collect());
            }
        }
        StructField::ContainsTraitObject => {
            quote! {
                #var_name = Some(<#ty as fory_core::Serializer>::fory_read(context, true, true)?);
            }
        }
        StructField::Forward => {
            quote! {
                #var_name = Some(<#ty as fory_core::Serializer>::fory_read(context, true, true)?);
            }
        }
        StructField::None => {
<<<<<<< HEAD
            let mut current_ty = ty;
            while let Type::Group(group) = current_ty {
                current_ty = &*group.elem;
            }
            let path = match current_ty {
                Type::Path(type_path) => &type_path.path,
                _ => panic!("Unsupported type: {:?}", current_ty),
=======
            // Note: _base_ty is currently unused but kept for potential future use
            let _base_ty = match &ty {
                Type::Path(type_path) => Some(&type_path.path.segments.first().unwrap().ident),
                Type::Tuple(_) => None, // Tuples don't have a simple ident
                _ => None,              // Other types also don't have a simple ident
>>>>>>> a0723d07
            };
            let _base_ty = path.segments.first().map(|seg| &seg.ident).unwrap();
            let skip_type_info = should_skip_type_info_for_field(ty);
            let dec_by_option = need_declared_by_option(field);
            if skip_type_info {
                if dec_by_option {
                    quote! {
                        let read_ref_flag = fory_core::serializer::util::field_need_write_ref_into(
                            _field.field_type.type_id,
                            _field.field_type.nullable,
                        );
                        if read_ref_flag {
                            #var_name = Some(<#ty as fory_core::Serializer>::fory_read(context, true, false)?);
                        } else {
                            #var_name = Some(<#ty as fory_core::Serializer>::fory_read_data(context)?);
                        }
                    }
                } else {
                    quote! {
                        let read_ref_flag = fory_core::serializer::util::field_need_write_ref_into(
                            _field.field_type.type_id,
                            _field.field_type.nullable,
                        );
                        if read_ref_flag {
                            #var_name = <#ty as fory_core::Serializer>::fory_read(context, true, false)?;
                        } else {
                            #var_name = <#ty as fory_core::Serializer>::fory_read_data(context)?;
                        }
                    }
                }
            } else if dec_by_option {
                quote! {
                    let read_type_info = fory_core::serializer::util::field_need_read_type_info(_field.field_type.type_id);
                    let read_ref_flag = fory_core::serializer::util::field_need_write_ref_into(
                        _field.field_type.type_id,
                        _field.field_type.nullable,
                    );
                    if read_ref_flag {
                        #var_name = Some(<#ty as fory_core::Serializer>::fory_read(context, true, read_type_info)?);
                    } else {
                        #var_name = Some(<#ty as fory_core::Serializer>::fory_read_data(context)?);
                    }
                }
            } else {
                quote! {
                    let read_type_info = fory_core::serializer::util::field_need_read_type_info(_field.field_type.type_id);
                    let read_ref_flag = fory_core::serializer::util::field_need_write_ref_into(
                        _field.field_type.type_id,
                        _field.field_type.nullable,
                    );
                    if read_ref_flag {
                        #var_name = <#ty as fory_core::Serializer>::fory_read(context, true, read_type_info)?;
                    } else {
                        #var_name = <#ty as fory_core::Serializer>::fory_read_data(context)?;
                    }
                }
            }
        }
    };

    if is_debug_enabled() {
        let struct_name = get_struct_name().expect("struct context not set");
        let struct_name_lit = syn::LitStr::new(&struct_name, proc_macro2::Span::call_site());
        let field_name = field.ident.as_ref().unwrap().to_string();
        let field_name_lit = syn::LitStr::new(&field_name, proc_macro2::Span::call_site());
        quote! {
            fory_core::serializer::struct_::struct_before_read_field(
                #struct_name_lit,
                #field_name_lit,
                context,
            );
            #base
            fory_core::serializer::struct_::struct_after_read_field(
                #struct_name_lit,
                #field_name_lit,
                (&#var_name) as &dyn std::any::Any,
                context,
            );
        }
    } else {
        quote! {
            #base
        }
    }
}

pub fn gen_read(struct_ident: &Ident) -> TokenStream {
    quote! {
        let ref_flag = if read_ref_info {
            context.reader.read_i8()?
        } else {
            fory_core::RefFlag::NotNullValue as i8
        };
        if ref_flag == (fory_core::RefFlag::NotNullValue as i8) || ref_flag == (fory_core::RefFlag::RefValue as i8) {
            if context.is_compatible() {
                let type_info = if read_type_info {
                    context.read_any_typeinfo()?
                } else {
                    let rs_type_id = std::any::TypeId::of::<Self>();
                    context.get_type_info(&rs_type_id)?
                };
                <#struct_ident as fory_core::StructSerializer>::fory_read_compatible(context, type_info)
            } else {
                if read_type_info {
                    <Self as fory_core::Serializer>::fory_read_type_info(context)?;
                }
                <Self as fory_core::Serializer>::fory_read_data(context)
            }
        } else if ref_flag == (fory_core::RefFlag::Null as i8) {
            Ok(<Self as fory_core::ForyDefault>::fory_default())
        } else {
            Err(fory_core::error::Error::invalid_ref(format!("Unknown ref flag, value:{ref_flag}")))
        }
    }
}

pub fn gen_read_with_type_info(struct_ident: &Ident) -> TokenStream {
    // fn fory_read_with_type_info(
    //     context: &mut ReadContext,
    //     read_ref_info: bool,
    //     type_info: Rc<TypeInfo>,
    // ) -> Result<Self, Error>
    quote! {
        let ref_flag = if read_ref_info {
            context.reader.read_i8()?
        } else {
            fory_core::RefFlag::NotNullValue as i8
        };
        if ref_flag == (fory_core::RefFlag::NotNullValue as i8) || ref_flag == (fory_core::RefFlag::RefValue as i8) {
            if context.is_compatible() {
                <#struct_ident as fory_core::StructSerializer>::fory_read_compatible(context, type_info)
            } else {
                <Self as fory_core::Serializer>::fory_read_data(context)
            }
        } else if ref_flag == (fory_core::RefFlag::Null as i8) {
            Ok(<Self as fory_core::ForyDefault>::fory_default())
        } else {
            Err(fory_core::error::Error::invalid_ref(format!("Unknown ref flag, value:{ref_flag}")))
        }
    }
}

pub fn gen_read_compatible(fields: &[&Field]) -> TokenStream {
    let declare_ts: Vec<TokenStream> = declare_var(fields);
    let assign_ts: Vec<TokenStream> = assign_value(fields);

    let match_arms: Vec<TokenStream> = fields
        .iter()
        .enumerate()
        .map(|(i, field)| {
            let var_name = create_private_field_name(field);
            let field_id = i as i16;
            let body = gen_read_compatible_match_arm_body(field, &var_name);
            quote! {
                #field_id => {
                    #body
                }
            }
        })
        .collect();

    let skip_arm = if is_debug_enabled() {
        let struct_name = get_struct_name().expect("struct context not set");
        let struct_name_lit = syn::LitStr::new(&struct_name, proc_macro2::Span::call_site());
        quote! {
            _ => {
                let field_type = &_field.field_type;
                let read_ref_flag = fory_core::serializer::util::field_need_write_ref_into(
                    field_type.type_id,
                    field_type.nullable,
                );
                let field_name = _field.field_name.as_str();
                fory_core::serializer::struct_::struct_before_read_field(
                    #struct_name_lit,
                    field_name,
                    context,
                );
                fory_core::serializer::skip::skip_field_value(context, &field_type, read_ref_flag)?;
                let placeholder: &dyn std::any::Any = &();
                fory_core::serializer::struct_::struct_after_read_field(
                    #struct_name_lit,
                    field_name,
                    placeholder,
                    context,
                );
            }
        }
    } else {
        quote! {
            _ => {
                let field_type = &_field.field_type;
                let read_ref_flag = fory_core::serializer::util::field_need_write_ref_into(
                    field_type.type_id,
                    field_type.nullable,
                );
                fory_core::serializer::skip::skip_field_value(context, field_type, read_ref_flag)?;
            }
        }
    };

    quote! {
        let fields = type_info.get_type_meta().get_field_infos().clone();
        #(#declare_ts)*
        let meta = context.get_type_info(&std::any::TypeId::of::<Self>())?.get_type_meta();
        let local_type_hash = meta.get_hash();
        let remote_type_hash = type_info.get_type_meta().get_hash();
        if remote_type_hash == local_type_hash {
            <Self as fory_core::Serializer>::fory_read_data(context)
        } else {
            for _field in fields.iter() {
                match _field.field_id {
                    #(#match_arms)*
                    #skip_arm
                }
            }
            Ok(Self {
                #(#assign_ts),*
            })
        }
    }
}<|MERGE_RESOLUTION|>--- conflicted
+++ resolved
@@ -357,7 +357,6 @@
             }
         }
         StructField::None => {
-<<<<<<< HEAD
             let mut current_ty = ty;
             while let Type::Group(group) = current_ty {
                 current_ty = &*group.elem;
@@ -365,13 +364,6 @@
             let path = match current_ty {
                 Type::Path(type_path) => &type_path.path,
                 _ => panic!("Unsupported type: {:?}", current_ty),
-=======
-            // Note: _base_ty is currently unused but kept for potential future use
-            let _base_ty = match &ty {
-                Type::Path(type_path) => Some(&type_path.path.segments.first().unwrap().ident),
-                Type::Tuple(_) => None, // Tuples don't have a simple ident
-                _ => None,              // Other types also don't have a simple ident
->>>>>>> a0723d07
             };
             let _base_ty = path.segments.first().map(|seg| &seg.ident).unwrap();
             let skip_type_info = should_skip_type_info_for_field(ty);
