--- conflicted
+++ resolved
@@ -86,27 +86,22 @@
         let meta_size = reader.read_varuint32()?;
         // self.reading_type_defs.reserve(meta_size as usize);
         for _ in 0..meta_size {
-<<<<<<< HEAD
-            let type_meta = TypeMeta::from_bytes(reader, type_resolver)?;
-            self.reading_type_defs.push(Arc::new(type_meta));
-=======
-            let meta_header = reader.read_i64();
+            let meta_header = reader.read_i64()?;
             if let Some(type_meta) = self.parsed_type_defs.get(&meta_header) {
                 self.reading_type_defs.push(type_meta.clone());
-                TypeMeta::skip_bytes(reader, meta_header);
+                TypeMeta::skip_bytes(reader, meta_header)?;
             } else {
                 let type_meta = Arc::new(TypeMeta::from_bytes_with_header(
                     reader,
                     type_resolver,
                     meta_header,
-                ));
+                )?);
                 if self.parsed_type_defs.len() < MAX_PARSED_NUM_TYPE_DEFS {
                     // avoid malicious type defs to OOM parsed_type_defs
                     self.parsed_type_defs.insert(meta_header, type_meta.clone());
                 }
                 self.reading_type_defs.push(type_meta);
             }
->>>>>>> ee3c2942
         }
         Ok(reader.get_cursor())
     }
