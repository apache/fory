// Licensed to the Apache Software Foundation (ASF) under one
// or more contributor license agreements.  See the NOTICE file
// distributed with this work for additional information
// regarding copyright ownership.  The ASF licenses this file
// to you under the Apache License, Version 2.0 (the
// "License"); you may not use this file except in compliance
// with the License.  You may obtain a copy of the License at
//
//   http://www.apache.org/licenses/LICENSE-2.0
//
// Unless required by applicable law or agreed to in writing,
// software distributed under the License is distributed on an
// "AS IS" BASIS, WITHOUT WARRANTIES OR CONDITIONS OF ANY
// KIND, either express or implied.  See the License for the
// specific language governing permissions and limitations
// under the License.

use crate::error::Error;
use crate::fory::Fory;
use crate::meta::MetaString;
use crate::resolver::context::{ReadContext, WriteContext};
use crate::types::{Mode, RefFlag, PRIMITIVE_TYPES};

mod any;
mod arc;
mod bool;
mod box_;
pub mod collection;
mod datetime;
pub mod enum_;
mod list;
pub mod map;
mod number;
mod option;
mod primitive_list;
mod rc;
mod set;
pub mod skip;
mod string;
pub mod struct_;

pub fn write_ref_info_data<T: Serializer + 'static>(
    record: &T,
    context: &mut WriteContext,
    is_field: bool,
    skip_ref_flag: bool,
    skip_type_info: bool,
) {
    if record.fory_is_none() {
        context.writer.write_i8(RefFlag::Null as i8);
    } else {
        if !skip_ref_flag {
            context.writer.write_i8(RefFlag::NotNullValue as i8);
        }
        if !skip_type_info {
            T::fory_write_type_info(context, is_field);
        }
        record.fory_write_data(context, is_field);
    }
}

pub fn read_ref_info_data<T: Serializer + Default>(
    context: &mut ReadContext,
    is_field: bool,
    skip_ref_flag: bool,
    skip_type_info: bool,
) -> Result<T, Error> {
    if !skip_ref_flag {
        let ref_flag = context.reader.read_i8();
        if ref_flag == RefFlag::Null as i8 {
            Ok(T::default())
        } else if ref_flag == (RefFlag::NotNullValue as i8) {
            if !skip_type_info {
                T::fory_read_type_info(context, is_field);
            }
<<<<<<< HEAD
            T::fory_read_data(context, is_field)
=======
            T::read(context)
        } else if ref_flag == (RefFlag::RefValue as i8) {
            // First time seeing this referenceable object
            if !skip_type_info {
                T::read_type_info(context, is_field);
            }
            T::read(context)
        } else if ref_flag == (RefFlag::Ref as i8) {
            // This is a reference to a previously deserialized object
            // For now, just return default - this should be handled by specific types
            Ok(T::default())
>>>>>>> 0cb8173d
        } else {
            unimplemented!("Unknown ref flag: {}", ref_flag)
        }
    } else {
        if !skip_type_info {
            T::fory_read_type_info(context, is_field);
        }
        T::fory_read_data(context, is_field)
    }
}

pub fn get_skip_ref_flag<T: Serializer>(fory: &Fory) -> bool {
    let elem_type_id = T::fory_get_type_id(fory);
    !T::fory_is_option() && PRIMITIVE_TYPES.contains(&elem_type_id)
}

pub trait Serializer
where
    Self: Sized + Default + 'static,
{
    /// Entry point of the serialization.
    fn fory_write(&self, context: &mut WriteContext, is_field: bool) {
        write_ref_info_data(self, context, is_field, false, false);
    }

    fn fory_read(context: &mut ReadContext, is_field: bool) -> Result<Self, Error> {
        read_ref_info_data(context, is_field, false, false)
    }

    fn fory_is_option() -> bool {
        false
    }

    fn fory_is_none(&self) -> bool {
        false
    }

    fn fory_get_type_id(fory: &Fory) -> u32 {
        fory.get_type_resolver()
            .get_type_info(std::any::TypeId::of::<Self>())
            .get_type_id()
    }

    /// The possible max memory size of the type.
    /// Used to reserve the buffer space to avoid reallocation, which may hurt performance.
    fn fory_reserved_space() -> usize {
        0
    }

    fn fory_write_type_info(context: &mut WriteContext, is_field: bool) {
        if !is_field {
            let type_id = Self::fory_get_type_id(context.get_fory());
            context.writer.write_varuint32(type_id);
        }
    }

    fn fory_read_type_info(context: &mut ReadContext, is_field: bool) {
        if !is_field {
            let remote_type_id = context.reader.read_varuint32();
            let local_type_id = Self::fory_get_type_id(context.get_fory());
            assert_eq!(remote_type_id, local_type_id);
        }
    }

    /// Write/Read the data into the buffer. Need to be implemented.
    fn fory_write_data(&self, context: &mut WriteContext, is_field: bool);

    fn fory_read_data(context: &mut ReadContext, is_field: bool) -> Result<Self, Error>;
}

pub trait StructSerializer: Serializer + 'static {
    fn fory_type_def(
        _fory: &Fory,
        _type_id: u32,
        _namespace: MetaString,
        _type_name: MetaString,
        _register_by_name: bool,
    ) -> Vec<u8> {
        Vec::default()
    }

    fn fory_type_index() -> u32 {
        unimplemented!()
    }
    fn fory_actual_type_id(type_id: u32, register_by_name: bool, mode: &Mode) -> u32 {
        struct_::actual_type_id(type_id, register_by_name, mode)
    }

    fn fory_read_compatible(_context: &mut ReadContext) -> Result<Self, Error> {
        unimplemented!()
    }

    fn fory_get_sorted_field_names(_fory: &Fory) -> Vec<String> {
        unimplemented!()
    }
}<|MERGE_RESOLUTION|>--- conflicted
+++ resolved
@@ -73,21 +73,17 @@
             if !skip_type_info {
                 T::fory_read_type_info(context, is_field);
             }
-<<<<<<< HEAD
             T::fory_read_data(context, is_field)
-=======
-            T::read(context)
         } else if ref_flag == (RefFlag::RefValue as i8) {
             // First time seeing this referenceable object
             if !skip_type_info {
                 T::read_type_info(context, is_field);
             }
-            T::read(context)
+            T::fory_read_data(context, is_field)
         } else if ref_flag == (RefFlag::Ref as i8) {
             // This is a reference to a previously deserialized object
             // For now, just return default - this should be handled by specific types
             Ok(T::default())
->>>>>>> 0cb8173d
         } else {
             unimplemented!("Unknown ref flag: {}", ref_flag)
         }
