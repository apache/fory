--- conflicted
+++ resolved
@@ -101,12 +101,12 @@
 
 #[macro_export]
 macro_rules! resolve_and_deserialize_into {
-    ($fory_type_id:expr, $fory:expr, $context:expr, $is_field:expr, $constructor:expr, $output:expr, $trait_name:ident, $($impl_type:ty),+) => {{
+    ($fory_type_id:expr, $context:expr, $is_field:expr, $constructor:expr, $output:expr, $trait_name:ident, $($impl_type:ty),+) => {{
         $(
-            if let Some(registered_type_id) = $fory.get_type_resolver().get_fory_type_id(std::any::TypeId::of::<$impl_type>()) {
+            if let Some(registered_type_id) = $context.get_type_resolver().get_fory_type_id(std::any::TypeId::of::<$impl_type>()) {
                 if $fory_type_id == registered_type_id {
                     let mut concrete_obj = <$impl_type as $crate::serializer::ForyDefault>::fory_default();
-                    <$impl_type as $crate::serializer::Serializer>::fory_read_data_into($fory, $context, $is_field, &mut concrete_obj)?;
+                    <$impl_type as $crate::serializer::Serializer>::fory_read_data_into($context, $is_field, &mut concrete_obj)?;
                     *$output = $constructor(concrete_obj);
                     return Ok(());
                 }
@@ -269,12 +269,11 @@
                 result
             }
 
-<<<<<<< HEAD
-            fn fory_read_into(fory: &$crate::fory::Fory, context: &mut $crate::resolver::context::ReadContext, is_field: bool, output: &mut Self) -> Result<(), $crate::error::Error> {
+            fn fory_read_into(context: &mut $crate::resolver::context::ReadContext, is_field: bool, output: &mut Self) -> Result<(), $crate::error::Error> {
                 context.inc_depth()?;
-                let fory_type_id = $crate::serializer::trait_object::read_trait_object_headers(fory, context)?;
+                let fory_type_id = $crate::serializer::trait_object::read_trait_object_headers(context)?;
                 $crate::resolve_and_deserialize_into!(
-                    fory_type_id, fory, context, is_field,
+                    fory_type_id, context, is_field,
                     |obj| Box::new(obj) as Box<dyn $trait_name>,
                     output,
                     $trait_name, $($impl_type),+
@@ -283,24 +282,17 @@
                 Ok(())
             }
 
-            fn fory_read_data(fory: &$crate::fory::Fory, _context: &mut $crate::resolver::context::ReadContext, _is_field: bool) -> Result<Self, $crate::error::Error> {
-=======
             fn fory_read_data(_context: &mut $crate::resolver::context::ReadContext, _is_field: bool) -> Result<Self, $crate::error::Error> {
->>>>>>> 00b24715
                 // This should not be called for polymorphic types like Box<dyn Trait>
                 // The fory_read method handles the polymorphic dispatch
                 panic!("fory_read_data should not be called directly on polymorphic Box<dyn {}> trait object", stringify!($trait_name));
             }
 
-<<<<<<< HEAD
-            fn fory_read_data_into(fory: &$crate::fory::Fory, context: &mut $crate::resolver::context::ReadContext, is_field: bool, output: &mut Self) -> Result<(), $crate::error::Error> {
+            fn fory_read_data_into(context: &mut $crate::resolver::context::ReadContext, is_field: bool, output: &mut Self) -> Result<(), $crate::error::Error> {
                 panic!("fory_read_data_into should not be called directly on polymorphic Box<dyn {}> trait object", stringify!($trait_name));
             }
 
-            fn fory_get_type_id(_fory: &$crate::fory::Fory) -> Result<u32, $crate::error::Error> {
-=======
             fn fory_get_type_id(_type_resolver: &$crate::resolver::type_resolver::TypeResolver) -> Result<u32, $crate::error::Error> {
->>>>>>> 00b24715
                 Ok($crate::types::TypeId::STRUCT as u32)
             }
 
@@ -525,9 +517,8 @@
                     }
                 }
             }
-<<<<<<< HEAD
-
-            fn fory_read_into(fory: &$crate::fory::Fory, context: &mut $crate::resolver::context::ReadContext, is_field: bool, output: &mut Self) -> Result<(), $crate::error::Error> {
+
+            fn fory_read_into(context: &mut $crate::resolver::context::ReadContext, is_field: bool, output: &mut Self) -> Result<(), $crate::error::Error> {
                 use $crate::types::RefFlag;
 
                 let ref_flag = context.ref_reader.read_ref_flag(&mut context.reader)?;
@@ -547,9 +538,9 @@
                     }
                     RefFlag::NotNullValue => {
                         context.inc_depth()?;
-                        let harness = context.read_any_typeinfo(fory)?;
+                        let harness = context.read_any_typeinfo()?;
                         let deserializer_fn = harness.get_read_data_fn();
-                        let boxed_any = deserializer_fn(fory, context, is_field)?;
+                        let boxed_any = deserializer_fn(context, is_field)?;
                         context.dec_depth();
 
                         $(
@@ -568,9 +559,9 @@
                     }
                     RefFlag::RefValue => {
                         context.inc_depth()?;
-                        let harness = context.read_any_typeinfo(fory)?;
+                        let harness = context.read_any_typeinfo()?;
                         let deserializer_fn = harness.get_read_data_fn();
-                        let boxed_any = deserializer_fn(fory, context, is_field)?;
+                        let boxed_any = deserializer_fn(context, is_field)?;
                         context.dec_depth();
 
                         $(
@@ -591,10 +582,7 @@
                 }
             }
 
-            fn fory_read_data(fory: &$crate::fory::Fory, context: &mut $crate::resolver::context::ReadContext, is_field: bool) -> Result<Self, $crate::error::Error> {
-=======
             fn fory_read_data(context: &mut $crate::resolver::context::ReadContext, is_field: bool) -> Result<Self, $crate::error::Error> {
->>>>>>> 00b24715
                 let concrete_fory_type_id = context.reader.read_varuint32()?;
                 $crate::resolve_and_deserialize!(
                     concrete_fory_type_id, context, is_field,
@@ -606,11 +594,10 @@
                 )
             }
 
-<<<<<<< HEAD
-            fn fory_read_data_into(fory: &$crate::fory::Fory, context: &mut $crate::resolver::context::ReadContext, is_field: bool, output: &mut Self) -> Result<(), $crate::error::Error> {
+            fn fory_read_data_into(context: &mut $crate::resolver::context::ReadContext, is_field: bool, output: &mut Self) -> Result<(), $crate::error::Error> {
                 let concrete_fory_type_id = context.reader.read_varuint32()?;
                 $crate::resolve_and_deserialize_into!(
-                    concrete_fory_type_id, fory, context, is_field,
+                    concrete_fory_type_id, context, is_field,
                     |obj| {
                         let pointer = $constructor_expr(obj) as $pointer_type;
                         Self::from(pointer)
@@ -621,10 +608,7 @@
                 Ok(())
             }
 
-            fn fory_get_type_id(_fory: &$crate::fory::Fory) -> Result<u32, $crate::error::Error> {
-=======
             fn fory_get_type_id(_type_resolver: &$crate::resolver::type_resolver::TypeResolver) -> Result<u32, $crate::error::Error> {
->>>>>>> 00b24715
                 Ok($crate::types::TypeId::STRUCT as u32)
             }
 
@@ -747,17 +731,16 @@
             }
         }
     }
-<<<<<<< HEAD
-
-    fn fory_read_into(fory: &Fory, context: &mut ReadContext, is_field: bool, output: &mut Self) -> Result<(), Error> {
-        let fory_type_id = read_trait_object_headers(fory, context)?;
+
+    fn fory_read_into(context: &mut ReadContext, is_field: bool, output: &mut Self) -> Result<(), Error> {
+        let fory_type_id = read_trait_object_headers(context)?;
         context.inc_depth()?;
-        let type_resolver = fory.get_type_resolver();
+        let type_resolver = context.get_type_resolver();
 
         if let Some(harness) = type_resolver.get_harness(fory_type_id) {
             let deserializer_fn = harness.get_read_fn();
             let to_serializer_fn = harness.get_to_serializer();
-            let boxed_any = deserializer_fn(fory, context, is_field, true)?;
+            let boxed_any = deserializer_fn(context, is_field, true)?;
             *output = to_serializer_fn(boxed_any)?;
             context.dec_depth();
             Ok(())
@@ -791,18 +774,13 @@
     }
 
     fn fory_read_data(
-        _fory: &Fory,
         _context: &mut ReadContext,
         _is_field: bool,
     ) -> Result<Self, Error> {
-=======
-    fn fory_read_data(_context: &mut ReadContext, _is_field: bool) -> Result<Self, Error> {
->>>>>>> 00b24715
         panic!("fory_read_data should not be called directly on Box<dyn Serializer>");
     }
 
     fn fory_read_data_into(
-        _fory: &Fory,
         _context: &mut ReadContext,
         _is_field: bool,
         _output: &mut Self,
