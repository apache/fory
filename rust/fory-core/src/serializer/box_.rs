// Licensed to the Apache Software Foundation (ASF) under one
// or more contributor license agreements.  See the NOTICE file
// distributed with this work for additional information
// regarding copyright ownership.  The ASF licenses this file
// to you under the Apache License, Version 2.0 (the
// "License"); you may not use this file except in compliance
// with the License.  You may obtain a copy of the License at
//
//   http://www.apache.org/licenses/LICENSE-2.0
//
// Unless required by applicable law or agreed to in writing,
// software distributed under the License is distributed on an
// "AS IS" BASIS, WITHOUT WARRANTIES OR CONDITIONS OF ANY
// KIND, either express or implied.  See the License for the
// specific language governing permissions and limitations
// under the License.

use crate::error::Error;
use crate::resolver::context::ReadContext;
use crate::resolver::context::WriteContext;
use crate::resolver::type_resolver::TypeResolver;
use crate::serializer::{ForyDefault, Serializer};

impl<T: Serializer + ForyDefault> Serializer for Box<T> {
    fn fory_read_data(context: &mut ReadContext, is_field: bool) -> Result<Self, Error> {
        Ok(Box::new(T::fory_read_data(context, is_field)?))
    }

<<<<<<< HEAD
    fn fory_read_data_into(
        fory: &Fory,
        context: &mut ReadContext,
        is_field: bool,
        output: &mut Self,
    ) -> Result<(), Error> {
        *output = Box::new(T::fory_read_data(fory, context, is_field)?);
        Ok(())
    }

    fn fory_read_type_info(
        fory: &Fory,
        context: &mut ReadContext,
        is_field: bool,
    ) -> Result<(), Error> {
        T::fory_read_type_info(fory, context, is_field)
=======
    fn fory_read_type_info(context: &mut ReadContext, is_field: bool) -> Result<(), Error> {
        T::fory_read_type_info(context, is_field)
>>>>>>> 00b24715
    }

    fn fory_write_data(&self, context: &mut WriteContext, is_field: bool) -> Result<(), Error> {
        T::fory_write_data(self.as_ref(), context, is_field)
    }

    fn fory_write_type_info(context: &mut WriteContext, is_field: bool) -> Result<(), Error> {
        T::fory_write_type_info(context, is_field)
    }

    fn fory_reserved_space() -> usize {
        T::fory_reserved_space()
    }

    fn fory_get_type_id(type_resolver: &TypeResolver) -> Result<u32, Error> {
        T::fory_get_type_id(type_resolver)
    }

    fn fory_type_id_dyn(&self, type_resolver: &TypeResolver) -> Result<u32, Error> {
        (**self).fory_type_id_dyn(type_resolver)
    }

    fn as_any(&self) -> &dyn std::any::Any {
        self
    }
}

impl<T: ForyDefault> ForyDefault for Box<T> {
    fn fory_default() -> Self {
        Box::new(T::fory_default())
    }
}<|MERGE_RESOLUTION|>--- conflicted
+++ resolved
@@ -26,27 +26,20 @@
         Ok(Box::new(T::fory_read_data(context, is_field)?))
     }
 
-<<<<<<< HEAD
     fn fory_read_data_into(
-        fory: &Fory,
         context: &mut ReadContext,
         is_field: bool,
         output: &mut Self,
     ) -> Result<(), Error> {
-        *output = Box::new(T::fory_read_data(fory, context, is_field)?);
+        *output = Box::new(T::fory_read_data(context, is_field)?);
         Ok(())
     }
 
     fn fory_read_type_info(
-        fory: &Fory,
         context: &mut ReadContext,
         is_field: bool,
     ) -> Result<(), Error> {
-        T::fory_read_type_info(fory, context, is_field)
-=======
-    fn fory_read_type_info(context: &mut ReadContext, is_field: bool) -> Result<(), Error> {
         T::fory_read_type_info(context, is_field)
->>>>>>> 00b24715
     }
 
     fn fory_write_data(&self, context: &mut WriteContext, is_field: bool) -> Result<(), Error> {
