--- conflicted
+++ resolved
@@ -588,25 +588,16 @@
             layer: TypeMetaLayer::new(type_id, namespace, type_name, register_by_name, field_infos),
         }
     }
-<<<<<<< HEAD
-    #[allow(unused_assignments)]
+
     pub fn from_bytes(
         reader: &mut Reader,
         type_resolver: &TypeResolver,
     ) -> Result<TypeMeta, Error> {
         let header = reader.read_i64()?;
-        let mut meta_size = header & META_SIZE_MASK;
-        if meta_size == META_SIZE_MASK {
-            meta_size += reader.read_varuint32()? as i64;
-=======
-
-    pub fn from_bytes(reader: &mut Reader, type_resolver: &TypeResolver) -> TypeMeta {
-        let header = reader.read_i64();
         let meta_size = header & META_SIZE_MASK;
         if meta_size == META_SIZE_MASK {
             // meta_size += reader.read_varuint32() as i64;
-            reader.read_varuint32();
->>>>>>> ee3c2942
+            reader.read_varuint32()?;
         }
 
         // let write_fields_meta = (header & HAS_FIELDS_META_FLAG) != 0;
@@ -618,23 +609,19 @@
         let layer = TypeMetaLayer::from_bytes(reader, type_resolver)?;
         Ok(TypeMeta {
             layer,
-<<<<<<< HEAD
-            hash: header,
+            hash: meta_hash,
         })
-=======
-            hash: meta_hash,
-        }
     }
 
     pub fn from_bytes_with_header(
         reader: &mut Reader,
         type_resolver: &TypeResolver,
         header: i64,
-    ) -> TypeMeta {
+    ) -> Result<TypeMeta, Error> {
         let meta_size = header & META_SIZE_MASK;
         if meta_size == META_SIZE_MASK {
-            // meta_size += reader.read_varuint32() as i64;
-            reader.read_varuint32();
+            // meta_size += reader.read_varuint32()? as i64;
+            reader.read_varuint32()?;
         }
 
         // let write_fields_meta = (header & HAS_FIELDS_META_FLAG) != 0;
@@ -643,21 +630,19 @@
 
         // let current_meta_size = 0;
         // while current_meta_size < meta_size {}
-        let layer = TypeMetaLayer::from_bytes(reader, type_resolver);
-        TypeMeta {
+        let layer = TypeMetaLayer::from_bytes(reader, type_resolver)?;
+        Ok(TypeMeta {
             layer,
             hash: meta_hash,
-        }
-    }
-
-    pub fn skip_bytes(reader: &mut Reader, header: i64) {
+        })
+    }
+
+    pub fn skip_bytes(reader: &mut Reader, header: i64) -> Result<(), Error> {
         let mut meta_size = header & META_SIZE_MASK;
         if meta_size == META_SIZE_MASK {
-            meta_size += reader.read_varuint32() as i64;
-        }
-        // TODO skio should return result and we need to return it to caller
-        reader.skip(meta_size as u32);
->>>>>>> ee3c2942
+            meta_size += reader.read_varuint32()? as i64;
+        }
+        reader.skip(meta_size as u32)
     }
 
     pub fn to_bytes(&self) -> Result<Vec<u8>, Error> {
