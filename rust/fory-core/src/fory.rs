// Licensed to the Apache Software Foundation (ASF) under one
// or more contributor license agreements.  See the NOTICE file
// distributed with this work for additional information
// regarding copyright ownership.  The ASF licenses this file
// to you under the Apache License, Version 2.0 (the
// "License"); you may not use this file except in compliance
// with the License.  You may obtain a copy of the License at
//
//   http://www.apache.org/licenses/LICENSE-2.0
//
// Unless required by applicable law or agreed to in writing,
// software distributed under the License is distributed on an
// "AS IS" BASIS, WITHOUT WARRANTIES OR CONDITIONS OF ANY
// KIND, either express or implied.  See the License for the
// specific language governing permissions and limitations
// under the License.

use crate::buffer::{Reader, Writer};
use crate::ensure;
use crate::error::Error;
use crate::resolver::context::WriteContext;
use crate::resolver::context::{Pool, ReadContext};
use crate::resolver::type_resolver::TypeResolver;
use crate::serializer::ForyDefault;
use crate::serializer::{Serializer, StructSerializer};
use crate::types::config_flags::IS_NULL_FLAG;
use crate::types::{
    config_flags::{IS_CROSS_LANGUAGE_FLAG, IS_LITTLE_ENDIAN_FLAG},
    Language, MAGIC_NUMBER, SIZE_OF_REF_AND_TYPE,
};
use std::mem;
use std::sync::OnceLock;

/// The main Fory serialization framework instance.
///
/// `Fory` provides high-performance cross-language serialization and deserialization
/// capabilities with support for multiple modes, reference tracking, and trait object serialization.
///
/// # Features
///
/// - **Cross-language serialization**: Serialize data in Rust and deserialize in other languages
/// - **Multiple modes**: Schema-consistent and compatible serialization modes
/// - **Reference tracking**: Handles shared and circular references
/// - **Trait object serialization**: Supports serializing polymorphic trait objects
/// - **Dynamic depth limiting**: Configurable limit for nested dynamic object serialization
///
/// # Examples
///
/// Basic usage:
///
/// ```rust, ignore
/// use fory::Fory;
/// use fory::ForyObject;
///
/// #[derive(ForyObject)]
/// struct User {
///     name: String,
///     age: u32,
/// }
///
/// let fory = Fory::default();
/// let user = User { name: "Alice".to_string(), age: 30 };
/// let bytes = fory.serialize(&user);
/// let deserialized: User = fory.deserialize(&bytes).unwrap();
/// ```
///
/// Custom configuration:
///
/// ```rust
/// use fory_core::Fory;
///
/// let fory = Fory::default()
///     .compatible(true)
///     .compress_string(true)
///     .max_dyn_depth(10);
/// ```
pub struct Fory {
    compatible: bool,
    xlang: bool,
    share_meta: bool,
    type_resolver: TypeResolver,
    compress_string: bool,
    max_dyn_depth: u32,
    check_struct_version: bool,
    // Lazy-initialized pools (thread-safe, one-time initialization)
<<<<<<< HEAD
    write_context_pool: OnceLock<Result<Pool<Box<WriteContext>>, Error>>,
    read_context_pool: OnceLock<Result<Pool<Box<ReadContext>>, Error>>,
=======
    write_context_pool: OnceLock<Pool<Box<WriteContext<'static>>>>,
    read_context_pool: OnceLock<Pool<Box<ReadContext>>>,
>>>>>>> 88fad888
}

impl Default for Fory {
    fn default() -> Self {
        Fory {
            compatible: false,
            xlang: false,
            share_meta: false,
            type_resolver: TypeResolver::default(),
            compress_string: false,
            max_dyn_depth: 5,
            check_struct_version: false,
            write_context_pool: OnceLock::new(),
            read_context_pool: OnceLock::new(),
        }
    }
}

impl Fory {
    /// Sets the serialization compatible mode for this Fory instance.
    ///
    /// # Arguments
    ///
    /// * `compatible` - The serialization compatible mode to use. Options are:
    ///   - `false`: Schema must be consistent between serialization and deserialization.
    ///     No metadata is shared. This is the fastest mode.
    ///   - true`: Supports schema evolution and type metadata sharing for better
    ///     cross-version compatibility.
    ///
    /// # Returns
    ///
    /// Returns `self` for method chaining.
    ///
    /// # Note
    ///
    /// Setting the compatible mode also automatically configures the `share_meta` flag:
    /// - `false` → `share_meta = false`
    /// - true` → `share_meta = true`
    ///
    /// # Examples
    ///
    /// ```rust
    /// use fory_core::Fory;
    ///
    /// let fory = Fory::default().compatible(true);
    /// ```
    pub fn compatible(mut self, compatible: bool) -> Self {
        // Setting share_meta individually is not supported currently
        self.share_meta = compatible;
        self.compatible = compatible;
        self.type_resolver.set_compatible(compatible);
        if compatible {
            self.check_struct_version = false;
        }
        self
    }

    /// Enables or disables cross-language serialization protocol.
    ///
    /// # Arguments
    ///
    /// * `xlang` - If `true`, uses the cross-language serialization format that includes
    ///   language metadata and magic numbers for compatibility with Fory implementations
    ///   in other languages (Java, Python, C++, etc.). If `false`, uses a Rust-only
    ///   optimized format.
    ///
    /// # Returns
    ///
    /// Returns `self` for method chaining.
    ///
    /// # Default
    ///
    /// The default value is `false`.
    ///
    /// # Examples
    ///
    /// ```rust
    /// use fory_core::Fory;
    ///
    /// // For cross-language use (default)
    /// let fory = Fory::default().xlang(true);
    ///
    /// // For Rust-only optimization, this mode is faster and more compact since it avoids
    /// // cross-language metadata and type system costs.
    /// let fory = Fory::default().xlang(false);
    /// ```
    pub fn xlang(mut self, xlang: bool) -> Self {
        self.xlang = xlang;
        if !self.check_struct_version {
            self.check_struct_version = !self.compatible;
        }
        self
    }

    /// Enables or disables meta string compression.
    ///
    /// # Arguments
    ///
    /// * `compress_string` - If `true`, enables meta string compression to reduce serialized
    ///   payload size by deduplicating and encoding frequently used strings (such as type names
    ///   and field names). If `false`, strings are serialized without compression.
    ///
    /// # Returns
    ///
    /// Returns `self` for method chaining.
    ///
    /// # Default
    ///
    /// The default value is `false`.
    ///
    /// # Trade-offs
    ///
    /// - **Enabled**: Smaller payload size, slightly higher CPU overhead
    /// - **Disabled**: Larger payload size, faster serialization/deserialization
    ///
    /// # Examples
    ///
    /// ```rust
    /// use fory_core::Fory;
    ///
    /// let fory = Fory::default().compress_string(true);
    /// ```
    pub fn compress_string(mut self, compress_string: bool) -> Self {
        self.compress_string = compress_string;
        self
    }

    /// Enables or disables class version checking for schema consistency.
    ///
    /// # Arguments
    ///
    /// * `check_struct_version` - If `true`, enables class version checking to ensure
    ///   schema consistency between serialization and deserialization. When enabled,
    ///   a version hash computed from field types is written/read to detect schema mismatches.
    ///   If `false`, no version checking is performed.
    ///
    /// # Returns
    ///
    /// Returns `self` for method chaining.
    ///
    /// # Default
    ///
    /// The default value is `false`.
    ///
    /// # Note
    ///
    /// This feature is only effective when `compatible` mode is `false`. In compatible mode,
    /// schema evolution is supported and version checking is not needed.
    ///
    /// # Examples
    ///
    /// ```rust
    /// use fory_core::Fory;
    ///
    /// let fory = Fory::default()
    ///     .compatible(false)
    ///     .check_struct_version(true);
    /// ```
    pub fn check_struct_version(mut self, check_struct_version: bool) -> Self {
        if self.compatible && check_struct_version {
            // ignore setting if compatible mode is on
            return self;
        }
        self.check_struct_version = check_struct_version;
        self
    }

    /// Sets the maximum depth for nested dynamic object serialization.
    ///
    /// # Arguments
    ///
    /// * `max_dyn_depth` - The maximum nesting depth allowed for dynamically-typed objects
    ///   (e.g., trait objects, boxed types). This prevents stack overflow from deeply nested
    ///   structures in dynamic serialization scenarios.
    ///
    /// # Returns
    ///
    /// Returns `self` for method chaining.
    ///
    /// # Default
    ///
    /// The default value is `5`.
    ///
    /// # Behavior
    ///
    /// When the depth limit is exceeded during deserialization, an error is returned to prevent
    /// potential stack overflow or infinite recursion.
    ///
    /// # Examples
    ///
    /// ```rust
    /// use fory_core::Fory;
    ///
    /// // Allow deeper nesting for complex object graphs
    /// let fory = Fory::default().max_dyn_depth(10);
    ///
    /// // Restrict nesting for safer deserialization
    /// let fory = Fory::default().max_dyn_depth(3);
    /// ```
    pub fn max_dyn_depth(mut self, max_dyn_depth: u32) -> Self {
        self.max_dyn_depth = max_dyn_depth;
        self
    }

    /// Returns whether cross-language serialization is enabled.
    pub fn is_xlang(&self) -> bool {
        self.xlang
    }

    /// Returns the current serialization mode.
    ///
    /// # Returns
    ///
    /// `ture` if the serialization mode is compatible, `false` otherwise`.
    pub fn is_compatible(&self) -> bool {
        self.compatible
    }

    /// Returns whether string compression is enabled.
    ///
    /// # Returns
    ///
    /// `true` if meta string compression is enabled, `false` otherwise.
    pub fn is_compress_string(&self) -> bool {
        self.compress_string
    }

    /// Returns whether metadata sharing is enabled.
    ///
    /// # Returns
    ///
    /// `true` if metadata sharing is enabled (automatically set based on mode), `false` otherwise.
    pub fn is_share_meta(&self) -> bool {
        self.share_meta
    }

    /// Returns the maximum depth for nested dynamic object serialization.
    pub fn get_max_dyn_depth(&self) -> u32 {
        self.max_dyn_depth
    }

    /// Returns whether class version checking is enabled.
    ///
    /// # Returns
    ///
    /// `true` if class version checking is enabled, `false` otherwise.
    pub fn is_check_struct_version(&self) -> bool {
        self.check_struct_version
    }

    /// Returns a type resolver for type lookups.
    pub(crate) fn get_type_resolver(&self) -> &TypeResolver {
        &self.type_resolver
    }

    /// Serializes a value of type `T` into a byte vector.
    ///
    /// # Type Parameters
    ///
    /// * `T` - The type of the value to serialize. Must implement `Serializer`.
    ///
    /// # Arguments
    ///
    /// * `record` - A reference to the value to serialize.
    ///
    /// # Returns
    ///
    /// A `Vec<u8>` containing the serialized data.
    ///
    /// # Examples
    ///
    /// ```rust, ignore
    /// use fory::Fory;
    /// use fory::ForyObject;
    ///
    /// #[derive(ForyObject)]
    /// struct Point { x: i32, y: i32 }
    ///
    /// let fory = Fory::default();
    /// let point = Point { x: 10, y: 20 };
    /// let bytes = fory.serialize(&point);
    /// ```
    pub fn serialize<T: Serializer>(&self, record: &T) -> Result<Vec<u8>, Error> {
        let pool = self.get_pool();
        let mut context = pool.get();
        match self.serialize_with_context(record, &mut context) {
            Ok(_) => {
                let result = context.writer.dump();
                context.writer.reset();
                pool.put(context);
                Ok(result)
            }
            Err(err) => {
                context.writer.reset();
                pool.put(context);
                Err(err)
            }
        }
    }

    pub fn serialize_to<T: Serializer>(&self, record: &T, buf: &mut Vec<u8>) -> Result<(), Error> {
        let pool = self.get_pool();
        let mut context = pool.get();
        // Context go from pool would be 'static. but context hold the buffer through `writer` field, so we should make buffer live longer.
        // After serializing, `detach_writer` will be called, the writer in context will be set to dangling pointer.
        // So it's safe to make buf live to the end of this method.
        let outlive_buffer = unsafe { mem::transmute::<&mut Vec<u8>, &mut Vec<u8>>(buf) };
        context.attach_writer(Writer::from_buffer(outlive_buffer));
        let result = self.serialize_with_context(record, &mut context);
        context.detach_writer();
        pool.put(context);
        result
    }

    fn get_pool(&self) -> &Pool<Box<WriteContext<'static>>> {
        self.write_context_pool.get_or_init(|| {
            let type_resolver = self.type_resolver.clone();
            let compatible = self.compatible;
            let share_meta = self.share_meta;
            let compress_string = self.compress_string;
            let xlang = self.xlang;
            let check_struct_version = self.check_struct_version;

            let factory = move || {
                Box::new(WriteContext::new(
                    type_resolver.clone(),
                    compatible,
                    share_meta,
                    compress_string,
                    xlang,
                    check_struct_version,
                ))
            };
            Pool::new(factory)
        })
    }

    fn serialize_with_context<T: Serializer>(
        &self,
        record: &T,
        context: &mut WriteContext,
    ) -> Result<(), Error> {
        let is_none = record.fory_is_none();
        self.write_head::<T>(is_none, &mut context.writer);
        let meta_start_offset = context.writer.len();
        if !is_none {
            if context.is_compatible() {
                context.writer.write_i32(-1);
            };
            <T as Serializer>::fory_write(record, context, true, true, false)?;
            if context.is_compatible() && !context.empty() {
                context.write_meta(meta_start_offset);
            }
        }
        context.reset();
        Ok(())
    }

    /// Registers a struct type with a numeric type ID for serialization.
    ///
    /// # Type Parameters
    ///
    /// * `T` - The struct type to register. Must implement `StructSerializer`, `Serializer`, and `ForyDefault`.
    ///
    /// # Arguments
    ///
    /// * `id` - A unique numeric identifier for the type. This ID is used in the serialized format
    ///   to identify the type during deserialization.
    ///
    /// # Panics
    ///
    /// May panic if the type ID conflicts with an already registered type.
    ///
    /// # Examples
    ///
    /// ```rust, ignore
    /// use fory::Fory;
    /// use fory::ForyObject;
    ///
    /// #[derive(ForyObject)]
    /// struct User { name: String, age: u32 }
    ///
    /// let mut fory = Fory::default();
    /// fory.register::<User>(100);
    /// ```
    pub fn register<T: 'static + StructSerializer + Serializer + ForyDefault>(
        &mut self,
        id: u32,
    ) -> Result<(), Error> {
        self.type_resolver.register_by_id::<T>(id)
    }

    /// Registers a struct type with a namespace and type name for cross-language serialization.
    ///
    /// # Type Parameters
    ///
    /// * `T` - The struct type to register. Must implement `StructSerializer`, `Serializer`, and `ForyDefault`.
    ///
    /// # Arguments
    ///
    /// * `namespace` - The namespace or package name for the type (e.g., "com.example.types").
    ///   Use an empty string for the default namespace.
    /// * `type_name` - The name of the type (e.g., "User").
    ///
    /// # Notes
    ///
    /// This registration method is preferred for cross-language serialization as it uses
    /// human-readable type identifiers instead of numeric IDs, which improves compatibility
    /// across different language implementations.
    ///
    /// # Examples
    ///
    /// ```rust, ignore
    /// use fory::Fory;
    /// use fory::ForyObject;
    ///
    /// #[derive(ForyObject)]
    /// struct User { name: String, age: u32 }
    ///
    /// let mut fory = Fory::default();
    /// fory.register_by_namespace::<User>("com.example", "User");
    /// ```
    pub fn register_by_namespace<T: 'static + StructSerializer + Serializer + ForyDefault>(
        &mut self,
        namespace: &str,
        type_name: &str,
    ) -> Result<(), Error> {
        self.type_resolver
            .register_by_namespace::<T>(namespace, type_name)
    }

    /// Registers a struct type with a type name (using the default namespace).
    ///
    /// # Type Parameters
    ///
    /// * `T` - The struct type to register. Must implement `StructSerializer`, `Serializer`, and `ForyDefault`.
    ///
    /// # Arguments
    ///
    /// * `type_name` - The name of the type (e.g., "User").
    ///
    /// # Notes
    ///
    /// This is a convenience method that calls `register_by_namespace` with an empty namespace string.
    ///
    /// # Examples
    ///
    /// ```rust, ignore
    /// use fory::Fory;
    /// use fory::ForyObject;
    ///
    /// #[derive(ForyObject)]
    /// struct User { name: String, age: u32 }
    ///
    /// let mut fory = Fory::default();
    /// fory.register_by_name::<User>("User");
    /// ```
    pub fn register_by_name<T: 'static + StructSerializer + Serializer + ForyDefault>(
        &mut self,
        type_name: &str,
    ) -> Result<(), Error> {
        self.register_by_namespace::<T>("", type_name)
    }

    /// Registers a custom serializer type with a numeric type ID.
    ///
    /// # Type Parameters
    ///
    /// * `T` - The type to register. Must implement `Serializer` and `ForyDefault`.
    ///   Unlike `register()`, this does not require `StructSerializer`, making it suitable
    ///   for non-struct types or types with custom serialization logic.
    ///
    /// # Arguments
    ///
    /// * `id` - A unique numeric identifier for the type.
    ///
    /// # Use Cases
    ///
    /// Use this method to register:
    /// - Enum types with custom serialization
    /// - Wrapper types
    /// - Types with hand-written `Serializer` implementations
    ///
    /// # Examples
    ///
    /// ```rust, ignore
    /// use fory_core::Fory;
    ///
    /// let mut fory = Fory::default();
    /// fory.register_serializer::<MyCustomType>(200);
    /// ```
    pub fn register_serializer<T: Serializer + ForyDefault>(
        &mut self,
        id: u32,
    ) -> Result<(), Error> {
        self.type_resolver.register_serializer_by_id::<T>(id)
    }

    /// Registers a custom serializer type with a namespace and type name.
    ///
    /// # Type Parameters
    ///
    /// * `T` - The type to register. Must implement `Serializer` and `ForyDefault`.
    ///
    /// # Arguments
    ///
    /// * `namespace` - The namespace or package name for the type.
    /// * `type_name` - The name of the type.
    ///
    /// # Notes
    ///
    /// This is the namespace-based equivalent of `register_serializer()`, preferred for
    /// cross-language serialization scenarios.
    ///
    pub fn register_serializer_by_namespace<T: Serializer + ForyDefault>(
        &mut self,
        namespace: &str,
        type_name: &str,
    ) -> Result<(), Error> {
        self.type_resolver
            .register_serializer_by_namespace::<T>(namespace, type_name)
    }

    /// Registers a custom serializer type with a type name (using the default namespace).
    ///
    /// # Type Parameters
    ///
    /// * `T` - The type to register. Must implement `Serializer` and `ForyDefault`.
    ///
    /// # Arguments
    ///
    /// * `type_name` - The name of the type.
    ///
    /// # Notes
    ///
    /// This is a convenience method that calls `register_serializer_by_namespace` with an empty namespace.
    pub fn register_serializer_by_name<T: Serializer + ForyDefault>(
        &mut self,
        type_name: &str,
    ) -> Result<(), Error> {
        self.register_serializer_by_namespace::<T>("", type_name)
    }

    /// Registers a generic trait object type for serialization.
    /// This method should be used to register collection types such as `Vec<T>`, `HashMap<K, V>`, etc.
    /// Don't register concrete struct types with this method. Use `register()` instead.
    pub fn register_generic_trait<T: 'static + Serializer + ForyDefault>(
        &mut self,
    ) -> Result<(), Error> {
        self.type_resolver.register_generic_trait::<T>()
    }

<<<<<<< HEAD
    /// Serializes a value of type `T` into a byte vector.
    ///
    /// # Type Parameters
    ///
    /// * `T` - The type of the value to serialize. Must implement `Serializer`.
    ///
    /// # Arguments
    ///
    /// * `record` - A reference to the value to serialize.
    ///
    /// # Returns
    ///
    /// A `Vec<u8>` containing the serialized data.
    ///
    /// # Examples
    ///
    /// ```rust, ignore
    /// use fory::Fory;
    /// use fory::ForyObject;
    ///
    /// #[derive(ForyObject)]
    /// struct Point { x: i32, y: i32 }
    ///
    /// let fory = Fory::default();
    /// let point = Point { x: 10, y: 20 };
    /// let bytes = fory.serialize(&point);
    /// ```
    pub fn serialize<T: Serializer>(&self, record: &T) -> Result<Vec<u8>, Error> {
        let pool_result = self.write_context_pool.get_or_init(|| {
            let type_resolver = match self.type_resolver.build_final_type_resolver() {
                Ok(resolver) => resolver,
                Err(e) => return Err(e),
            };
            let compatible = self.compatible;
            let share_meta = self.share_meta;
            let compress_string = self.compress_string;
            let xlang = self.xlang;
            let check_struct_version = self.check_struct_version;

            let factory = move || {
                let writer = Writer::default();
                Box::new(WriteContext::new(
                    writer,
                    type_resolver.clone(),
                    compatible,
                    share_meta,
                    compress_string,
                    xlang,
                    check_struct_version,
                ))
            };
            Ok(Pool::new(factory))
        });
        let pool = pool_result
            .as_ref()
            .map_err(|e| Error::type_error(format!("Failed to build type resolver: {}", e)))?;
        let mut context = pool.get();
        let result = self.serialize_with_context(record, &mut context)?;
        pool.put(context);
        Ok(result)
    }

    pub fn serialize_with_context<T: Serializer>(
        &self,
        record: &T,
        context: &mut WriteContext,
    ) -> Result<Vec<u8>, Error> {
        context.writer.attach_buffer(vec![]);
        let is_none = record.fory_is_none();
        self.write_head::<T>(is_none, &mut context.writer);
        let meta_start_offset = context.writer.len();
        if !is_none {
            if context.is_compatible() {
                context.writer.write_i32(-1);
            };
            <T as Serializer>::fory_write(record, context, true, true, false)?;
            if context.is_compatible() && !context.empty() {
                context.write_meta(meta_start_offset);
            }
        }
        context.reset();
        Ok(context.writer.detach_buffer())
    }

=======
>>>>>>> 88fad888
    pub fn write_head<T: Serializer>(&self, is_none: bool, writer: &mut Writer) {
        const HEAD_SIZE: usize = 10;
        writer.reserve(T::fory_reserved_space() + SIZE_OF_REF_AND_TYPE + HEAD_SIZE);
        if self.xlang {
            writer.write_u16(MAGIC_NUMBER);
        }
        #[cfg(target_endian = "big")]
        let mut bitmap = 0;
        #[cfg(target_endian = "little")]
        let mut bitmap = IS_LITTLE_ENDIAN_FLAG;
        if self.xlang {
            bitmap |= IS_CROSS_LANGUAGE_FLAG;
        }
        if is_none {
            bitmap |= IS_NULL_FLAG;
        }
        writer.write_u8(bitmap);
        if is_none {
            return;
        }
        if self.xlang {
            writer.write_u8(Language::Rust as u8);
        }
    }

    /// Deserializes data from a byte slice into a value of type `T`.
    ///
    /// # Type Parameters
    ///
    /// * `T` - The target type to deserialize into. Must implement `Serializer` and `ForyDefault`.
    ///
    /// # Arguments
    ///
    /// * `bf` - The byte slice containing the serialized data.
    ///
    /// # Returns
    ///
    /// * `Ok(T)` - The deserialized value on success.
    /// * `Err(Error)` - An error if deserialization fails (e.g., invalid format, type mismatch).
    ///
    /// # Panics
    ///
    /// Panics in debug mode if there are unread bytes remaining after successful deserialization,
    /// indicating a potential protocol violation.
    ///
    /// # Examples
    ///
    /// ```rust, ignore
    /// use fory::Fory;
    /// use fory::ForyObject;
    ///
    /// #[derive(ForyObject)]
    /// struct Point { x: i32, y: i32 }
    ///
    /// let fory = Fory::default();
    /// let point = Point { x: 10, y: 20 };
    /// let bytes = fory.serialize(&point);
    /// let deserialized: Point = fory.deserialize(&bytes).unwrap();
    /// ```
    pub fn deserialize<T: Serializer + ForyDefault>(&self, bf: &[u8]) -> Result<T, Error> {
        let pool_result = self.read_context_pool.get_or_init(|| {
            let type_resolver = match self.type_resolver.build_final_type_resolver() {
                Ok(resolver) => resolver,
                Err(e) => return Err(e),
            };
            let compatible = self.compatible;
            let share_meta = self.share_meta;
            let xlang = self.xlang;
            let max_dyn_depth = self.max_dyn_depth;
            let check_struct_version = self.check_struct_version;

            let factory = move || {
                let reader = Reader::new(&[]);
                Box::new(ReadContext::new(
                    reader,
                    type_resolver.clone(),
                    compatible,
                    share_meta,
                    xlang,
                    max_dyn_depth,
                    check_struct_version,
                ))
            };
            Ok(Pool::new(factory))
        });
        let pool = pool_result
            .as_ref()
            .map_err(|e| Error::type_error(format!("Failed to build type resolver: {}", e)))?;
        let mut context = pool.get();
        context.init(bf, self.max_dyn_depth);
        let result = self.deserialize_with_context(&mut context);
        if result.is_ok() {
            assert_eq!(context.reader.slice_after_cursor().len(), 0);
        }
        context.reader.reset();
        pool.put(context);
        result
    }

    pub fn deserialize_with_context<T: Serializer + ForyDefault>(
        &self,
        context: &mut ReadContext,
    ) -> Result<T, Error> {
        let is_none = self.read_head(&mut context.reader)?;
        if is_none {
            return Ok(T::fory_default());
        }
        let mut bytes_to_skip = 0;
        if context.is_compatible() {
            let meta_offset = context.reader.read_i32()?;
            if meta_offset != -1 {
                bytes_to_skip = context.load_type_meta(meta_offset as usize)?;
            }
        }
        let result = <T as Serializer>::fory_read(context, true, true);
        if bytes_to_skip > 0 {
            context.reader.skip(bytes_to_skip)?;
        }
        context.ref_reader.resolve_callbacks();
        context.reset();
        result
    }

    #[inline(always)]
    fn read_head(&self, reader: &mut Reader) -> Result<bool, Error> {
        if self.xlang {
            let magic_numer = reader.read_u16()?;
            ensure!(
                magic_numer == MAGIC_NUMBER,
                Error::invalid_data(format!(
                    "The fory xlang serialization must start with magic number {:X}. \
                    Please check whether the serialization is based on the xlang protocol \
                    and the data didn't corrupt.",
                    MAGIC_NUMBER
                ))
            )
        }
        let bitmap = reader.read_u8()?;
        let peer_is_xlang = (bitmap & IS_CROSS_LANGUAGE_FLAG) != 0;
        ensure!(
            self.xlang == peer_is_xlang,
            Error::invalid_data("header bitmap mismatch at xlang bit")
        );
        let is_little_endian = (bitmap & IS_LITTLE_ENDIAN_FLAG) != 0;
        ensure!(
            is_little_endian,
            Error::invalid_data(
                "Big endian is not supported for now, please ensure peer machine is little endian."
            )
        );
        let is_none = (bitmap & IS_NULL_FLAG) != 0;
        if is_none {
            return Ok(true);
        }
        if peer_is_xlang {
            let _peer_lang = reader.read_u8()?;
        }
        Ok(false)
    }
}<|MERGE_RESOLUTION|>--- conflicted
+++ resolved
@@ -83,13 +83,8 @@
     max_dyn_depth: u32,
     check_struct_version: bool,
     // Lazy-initialized pools (thread-safe, one-time initialization)
-<<<<<<< HEAD
-    write_context_pool: OnceLock<Result<Pool<Box<WriteContext>>, Error>>,
+    write_context_pool: OnceLock<Result<Pool<Box<WriteContext<'static>>>, Error>>,
     read_context_pool: OnceLock<Result<Pool<Box<ReadContext>>, Error>>,
-=======
-    write_context_pool: OnceLock<Pool<Box<WriteContext<'static>>>>,
-    read_context_pool: OnceLock<Pool<Box<ReadContext>>>,
->>>>>>> 88fad888
 }
 
 impl Default for Fory {
@@ -373,7 +368,7 @@
     /// let bytes = fory.serialize(&point);
     /// ```
     pub fn serialize<T: Serializer>(&self, record: &T) -> Result<Vec<u8>, Error> {
-        let pool = self.get_pool();
+        let pool = self.get_writer_pool()?;
         let mut context = pool.get();
         match self.serialize_with_context(record, &mut context) {
             Ok(_) => {
@@ -391,7 +386,7 @@
     }
 
     pub fn serialize_to<T: Serializer>(&self, record: &T, buf: &mut Vec<u8>) -> Result<(), Error> {
-        let pool = self.get_pool();
+        let pool = self.get_writer_pool()?;
         let mut context = pool.get();
         // Context go from pool would be 'static. but context hold the buffer through `writer` field, so we should make buffer live longer.
         // After serializing, `detach_writer` will be called, the writer in context will be set to dangling pointer.
@@ -404,9 +399,10 @@
         result
     }
 
-    fn get_pool(&self) -> &Pool<Box<WriteContext<'static>>> {
-        self.write_context_pool.get_or_init(|| {
-            let type_resolver = self.type_resolver.clone();
+    #[inline(always)]
+    fn get_writer_pool(&self) -> Result<&Pool<Box<WriteContext<'static>>>, Error> {
+        let pool_result = self.write_context_pool.get_or_init(|| {
+            let type_resolver = self.type_resolver.build_final_type_resolver()?;
             let compatible = self.compatible;
             let share_meta = self.share_meta;
             let compress_string = self.compress_string;
@@ -423,10 +419,15 @@
                     check_struct_version,
                 ))
             };
-            Pool::new(factory)
-        })
-    }
-
+            Ok(Pool::new(factory))
+        });
+        pool_result
+            .as_ref()
+            .map_err(|e| Error::type_error(format!("Failed to build type resolver: {}", e)))
+    }
+
+    /// Serializes a value of type `T` into a byte vector.
+    #[inline(always)]
     fn serialize_with_context<T: Serializer>(
         &self,
         record: &T,
@@ -642,93 +643,8 @@
         self.type_resolver.register_generic_trait::<T>()
     }
 
-<<<<<<< HEAD
-    /// Serializes a value of type `T` into a byte vector.
-    ///
-    /// # Type Parameters
-    ///
-    /// * `T` - The type of the value to serialize. Must implement `Serializer`.
-    ///
-    /// # Arguments
-    ///
-    /// * `record` - A reference to the value to serialize.
-    ///
-    /// # Returns
-    ///
-    /// A `Vec<u8>` containing the serialized data.
-    ///
-    /// # Examples
-    ///
-    /// ```rust, ignore
-    /// use fory::Fory;
-    /// use fory::ForyObject;
-    ///
-    /// #[derive(ForyObject)]
-    /// struct Point { x: i32, y: i32 }
-    ///
-    /// let fory = Fory::default();
-    /// let point = Point { x: 10, y: 20 };
-    /// let bytes = fory.serialize(&point);
-    /// ```
-    pub fn serialize<T: Serializer>(&self, record: &T) -> Result<Vec<u8>, Error> {
-        let pool_result = self.write_context_pool.get_or_init(|| {
-            let type_resolver = match self.type_resolver.build_final_type_resolver() {
-                Ok(resolver) => resolver,
-                Err(e) => return Err(e),
-            };
-            let compatible = self.compatible;
-            let share_meta = self.share_meta;
-            let compress_string = self.compress_string;
-            let xlang = self.xlang;
-            let check_struct_version = self.check_struct_version;
-
-            let factory = move || {
-                let writer = Writer::default();
-                Box::new(WriteContext::new(
-                    writer,
-                    type_resolver.clone(),
-                    compatible,
-                    share_meta,
-                    compress_string,
-                    xlang,
-                    check_struct_version,
-                ))
-            };
-            Ok(Pool::new(factory))
-        });
-        let pool = pool_result
-            .as_ref()
-            .map_err(|e| Error::type_error(format!("Failed to build type resolver: {}", e)))?;
-        let mut context = pool.get();
-        let result = self.serialize_with_context(record, &mut context)?;
-        pool.put(context);
-        Ok(result)
-    }
-
-    pub fn serialize_with_context<T: Serializer>(
-        &self,
-        record: &T,
-        context: &mut WriteContext,
-    ) -> Result<Vec<u8>, Error> {
-        context.writer.attach_buffer(vec![]);
-        let is_none = record.fory_is_none();
-        self.write_head::<T>(is_none, &mut context.writer);
-        let meta_start_offset = context.writer.len();
-        if !is_none {
-            if context.is_compatible() {
-                context.writer.write_i32(-1);
-            };
-            <T as Serializer>::fory_write(record, context, true, true, false)?;
-            if context.is_compatible() && !context.empty() {
-                context.write_meta(meta_start_offset);
-            }
-        }
-        context.reset();
-        Ok(context.writer.detach_buffer())
-    }
-
-=======
->>>>>>> 88fad888
+    /// Writes the serialization header to the writer.
+    #[inline(always)]
     pub fn write_head<T: Serializer>(&self, is_none: bool, writer: &mut Writer) {
         const HEAD_SIZE: usize = 10;
         writer.reserve(T::fory_reserved_space() + SIZE_OF_REF_AND_TYPE + HEAD_SIZE);
@@ -790,10 +706,7 @@
     /// ```
     pub fn deserialize<T: Serializer + ForyDefault>(&self, bf: &[u8]) -> Result<T, Error> {
         let pool_result = self.read_context_pool.get_or_init(|| {
-            let type_resolver = match self.type_resolver.build_final_type_resolver() {
-                Ok(resolver) => resolver,
-                Err(e) => return Err(e),
-            };
+            let type_resolver = self.type_resolver.clone();
             let compatible = self.compatible;
             let share_meta = self.share_meta;
             let xlang = self.xlang;
