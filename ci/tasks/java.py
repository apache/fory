# Licensed to the Apache Software Foundation (ASF) under one
# or more contributor license agreements.  See the NOTICE file
# distributed with this work for additional information
# regarding copyright ownership.  The ASF licenses this file
# to you under the Apache License, Version 2.0 (the
# "License"); you may not use this file except in compliance
# with the License.  You may obtain a copy of the License at
#
#   http://www.apache.org/licenses/LICENSE-2.0
#
# Unless required by applicable law or agreed to in writing,
# software distributed under the License is distributed on an
# "AS IS" BASIS, WITHOUT WARRANTIES OR CONDITIONS OF ANY
# KIND, either express or implied.  See the License for the
# specific language governing permissions and limitations
# under the License.

import logging
import os
import subprocess
import re
from . import common


def get_jdk_major_version():
    try:
        # Run the 'java -version' command
        result = subprocess.run(["java", "-version"], capture_output=True, text=True)
        output = result.stderr  # java -version outputs to stderr

        # Use regex to find the version string
        match = re.search(r'version "([^"]+)"', output)
        if not match:
            return None

        version_string = match.group(1)

        # Parse the version string
        version_parts = version_string.split(".")
        if version_parts[0] == "1":
            # Java 8 or earlier
            return int(version_parts[1])
        else:
            # Java 9 or later
            return int(version_parts[0])

    except Exception:
        return None


# JDK versions
JDKS = {
    "8": "zulu8.72.0.17-ca-jdk8.0.382-linux_x64",
    "11": "zulu11.66.15-ca-jdk11.0.20-linux_x64",
    "17": "zulu17.44.17-ca-crac-jdk17.0.8-linux_x64",
    "21": "zulu21.28.85-ca-jdk21.0.0-linux_x64",
    "24": "zulu24.32.13-ca-fx-jdk24.0.2-linux_x64",
}


def install_jdks():
    """Download and install JDKs."""
    logging.info("Downloading and installing JDKs")
    common.cd_project_subdir("")  # Go to the project root
    for jdk in JDKS.values():
        if os.path.exists(os.path.join(common.PROJECT_ROOT_DIR, jdk)):
            logging.info(f"JDK {jdk} already exists")
            continue
        common.exec_cmd(
            f"wget -q https://cdn.azul.com/zulu/bin/{jdk}.tar.gz -O {jdk}.tar.gz"
        )
        common.exec_cmd(f"tar zxf {jdk}.tar.gz")
    logging.info("Creating toolchains.xml")
    create_toolchains_xml(JDKS)
    logging.info("JDKs downloaded and installed successfully")


def create_toolchains_xml(jdk_mappings):
    """Create toolchains.xml file in ~/.m2/ directory."""
    import os
    import xml.etree.ElementTree as ET
    from xml.dom import minidom

    # Create ~/.m2 directory if it doesn't exist
    m2_dir = os.path.expanduser("~/.m2")
    os.makedirs(m2_dir, exist_ok=True)

    # Create the root element
    toolchains = ET.Element("toolchains")

    for version, jdk_name in jdk_mappings.items():
        toolchain = ET.SubElement(toolchains, "toolchain")

        # Set type
        type_elem = ET.SubElement(toolchain, "type")
        type_elem.text = "jdk"

        # Set provides
        provides = ET.SubElement(toolchain, "provides")
        version_elem = ET.SubElement(provides, "version")
        version_elem.text = version
        vendor_elem = ET.SubElement(provides, "vendor")
        vendor_elem.text = "azul"

        # Set configuration
        configuration = ET.SubElement(toolchain, "configuration")
        jdk_home = ET.SubElement(configuration, "jdkHome")
        jdk_home.text = os.path.abspath(os.path.join(common.PROJECT_ROOT_DIR, jdk_name))

    # Create pretty XML string
    rough_string = ET.tostring(toolchains, "unicode")
    reparsed = minidom.parseString(rough_string)
    pretty_xml = reparsed.toprettyxml(indent="  ")

    # Add proper XML header with encoding
    xml_header = '<?xml version="1.0" encoding="UTF8"?>\n'
    pretty_xml = (
        xml_header + pretty_xml.split("\n", 1)[1]
    )  # Remove the default header and add our custom one

    # Write to ~/.m2/toolchains.xml
    toolchains_path = os.path.join(m2_dir, "toolchains.xml")
    with open(toolchains_path, "w", encoding="utf-8") as f:
        f.write(pretty_xml)

    logging.info(f"Created toolchains.xml at {toolchains_path}")
    logging.info("Toolchains configuration:")
    for version, jdk_name in jdk_mappings.items():
        jdk_path = os.path.join(common.PROJECT_ROOT_DIR, jdk_name)
        logging.info(f"  JDK {version}: {jdk_path}")
    # print toolchains.xml
    with open(toolchains_path, "r", encoding="utf-8") as f:
        logging.info(f.read())


def install_fory():
    """Install Fory."""
    # Always install jdks and create toolchains.xml to ensure proper JDK environment
    if get_jdk_major_version() == 8:
        install_jdks()
        java_home = os.path.join(common.PROJECT_ROOT_DIR, JDKS["11"])
        os.environ["JAVA_HOME"] = java_home
        os.environ["PATH"] = f"{java_home}/bin:{os.environ.get('PATH', '')}"
    common.cd_project_subdir("java")
    
    # Get the current JDK version to determine exclusions
    jdk_version = get_jdk_major_version()
    if jdk_version and jdk_version < 16:
        # Exclude fory-simd for Java versions below 16 (it requires Java 16+ Vector API)
        common.exec_cmd("mvn -T16 --batch-mode --no-transfer-progress install -DskipTests -pl '!fory-simd'")
    else:
        common.exec_cmd("mvn -T16 --batch-mode --no-transfer-progress install -DskipTests")


def run_java8():
    """Run Java 8 tests."""
    logging.info("Executing fory java tests with Java 8")
    install_jdks()
    common.cd_project_subdir("java")
<<<<<<< HEAD
    common.exec_cmd("mvn -T16 --batch-mode --no-transfer-progress test -pl '!fory-format,!fory-simd'")
=======
    common.exec_cmd(
        "mvn -T16 --batch-mode --no-transfer-progress test -pl '!:fory-format,!:fory-testsuite'"
    )
>>>>>>> 94cc001a
    logging.info("Executing fory java tests succeeds")


def run_java11():
    """Run Java 11 tests."""
    logging.info("Executing fory java tests with Java 11")
    common.cd_project_subdir("java")
    common.exec_cmd("mvn -T16 --batch-mode --no-transfer-progress test -pl '!fory-simd'")
    logging.info("Executing fory java tests succeeds")


def run_jdk17_plus(java_version="17"):
    """Run Java 17+ tests."""
    logging.info(f"Executing fory java tests with Java {java_version}")
    common.exec_cmd("java -version")
    os.environ["JDK_JAVA_OPTIONS"] = (
        "--add-opens=java.base/java.nio=org.apache.arrow.memory.core,ALL-UNNAMED"
    )

    common.cd_project_subdir("java")
    common.exec_cmd("mvn -T10 --batch-mode --no-transfer-progress install")

    logging.info("Executing fory java tests succeeds")
    logging.info("Executing latest_jdk_tests")

    common.cd_project_subdir("integration_tests/latest_jdk_tests")
    common.exec_cmd("mvn -T10 -B --no-transfer-progress clean test")

    logging.info("Executing latest_jdk_tests succeeds")


def run_windows_java21():
    """Run Java 21 tests on Windows."""
    logging.info("Executing fory java tests on Windows with Java 21")
    common.exec_cmd("java -version")

    common.cd_project_subdir("java")
    # Use double quotes for Windows compatibility
    if common.is_windows():
        common.exec_cmd(
            'mvn -T10 --batch-mode --no-transfer-progress test -Dtest=!org.apache.fory.CrossLanguageTest install -pl "!fory-format,!fory-testsuite"'
        )
    else:
        common.exec_cmd(
            "mvn -T10 --batch-mode --no-transfer-progress test -Dtest=!org.apache.fory.CrossLanguageTest install -pl '!fory-format,!fory-testsuite'"
        )

    logging.info("Executing fory java tests succeeds")


def run_integration_tests():
    """Run Java integration tests."""
    logging.info("Install JDKs")
    install_jdks()

    logging.info("Executing fory integration tests")

    common.cd_project_subdir("java")
    common.exec_cmd(
        "mvn -T10 -B --no-transfer-progress clean install -DskipTests -pl '!:fory-format,!:fory-testsuite'"
    )

    logging.info("benchmark tests")
    common.cd_project_subdir("java/benchmark")
    common.exec_cmd("mvn -T10 -B --no-transfer-progress clean test install -Pjmh")

    logging.info("Start latest jdk tests")
    common.cd_project_subdir("integration_tests/latest_jdk_tests")
    logging.info("latest_jdk_tests: JDK 21")

    # Set Java 21 as the current JDK
    java_home = os.path.join(common.PROJECT_ROOT_DIR, JDKS["21"])
    os.environ["JAVA_HOME"] = java_home
    os.environ["PATH"] = f"{java_home}/bin:{os.environ.get('PATH', '')}"

    common.exec_cmd("mvn -T10 -B --no-transfer-progress clean test")

    logging.info("Start JPMS tests")
    common.cd_project_subdir("integration_tests/jpms_tests")
    common.exec_cmd("mvn -T10 -B --no-transfer-progress clean compile")

    logging.info("Start jdk compatibility tests")
    common.cd_project_subdir("integration_tests/jdk_compatibility_tests")
    common.exec_cmd("mvn -T10 -B --no-transfer-progress clean test")

    # Run tests with different JDK versions
    # This is a two-phase process:
    # 1. First round: Generate serialized data files for each JDK version
    # 2. Second round: Test if these files can be deserialized correctly by each JDK version

    # First round: Generate serialized data files
    logging.info("First round: Generate serialized data files for each JDK version")
    for jdk in JDKS.values():
        java_home = os.path.join(common.PROJECT_ROOT_DIR, jdk)
        os.environ["JAVA_HOME"] = java_home
        os.environ["PATH"] = f"{java_home}/bin:{os.environ.get('PATH', '')}"

        logging.info(f"Generating data with JDK: {jdk}")
        common.exec_cmd(
            "mvn -T10 --no-transfer-progress clean test -Dtest=org.apache.fory.integration_tests.JDKCompatibilityTest"
        )

    # Second round: Test cross-JDK compatibility
    logging.info("Second round: Test cross-JDK compatibility")
    for jdk in JDKS.values():
        java_home = os.path.join(common.PROJECT_ROOT_DIR, jdk)
        os.environ["JAVA_HOME"] = java_home
        os.environ["PATH"] = f"{java_home}/bin:{os.environ.get('PATH', '')}"

        logging.info(f"Testing compatibility with JDK: {jdk}")
        common.exec_cmd(
            "mvn -T10 --no-transfer-progress clean test -Dtest=org.apache.fory.integration_tests.JDKCompatibilityTest"
        )

    logging.info("Executing fory integration tests succeeds")


def run_graalvm_test():
    """Run GraalVM tests."""
    logging.info("Start GraalVM tests")

    common.cd_project_subdir("java")
    common.exec_cmd(
        "mvn -T10 -B --no-transfer-progress clean install -DskipTests -pl '!:fory-format,!:fory-testsuite'"
    )

    logging.info("Start to build graalvm native image")
    common.cd_project_subdir("integration_tests/graalvm_tests")
    common.exec_cmd("mvn -DskipTests=true --no-transfer-progress -Pnative package")

    logging.info("Built graalvm native image")
    logging.info("Start to run graalvm native image")
    common.exec_cmd("./target/main")

    logging.info("Execute graalvm tests succeed!")


def run_release():
    """Release to Maven Central."""
    logging.info("Starting release to Maven Central with Java")
    common.cd_project_subdir("java")

    # Clean and install without tests first
    logging.info("Cleaning and installing dependencies")
    common.exec_cmd("mvn -T10 -B --no-transfer-progress clean install -DskipTests")

    # Deploy to Maven Central
    logging.info("Deploying to Maven Central")
    common.exec_cmd(
        "mvn -T10 -B --no-transfer-progress clean deploy -Dgpg.skip -DskipTests -Papache-release"
    )

    logging.info("Release to Maven Central completed successfully")


def run(version=None, release=False, install_jdks=False, install_fory=False):
    """Run Java CI tasks based on the specified Java version."""
    if install_jdks:
        globals()["install_jdks"]()
    if install_fory:
        globals()["install_fory"]()
    if release:
        logging.info("Release mode enabled - will release to Maven Repository")
        run_release()
    elif version == "8":
        run_java8()
    elif version == "11":
        run_java11()
    elif version == "17":
        run_jdk17_plus("17")
    elif version == "21":
        run_jdk17_plus("21")
    elif version == "24":
        run_jdk17_plus("24")
    elif version == "windows_java21":
        run_windows_java21()
    elif version == "integration_tests":
        run_integration_tests()
    elif version == "graalvm":
        run_graalvm_test()<|MERGE_RESOLUTION|>--- conflicted
+++ resolved
@@ -157,13 +157,9 @@
     logging.info("Executing fory java tests with Java 8")
     install_jdks()
     common.cd_project_subdir("java")
-<<<<<<< HEAD
-    common.exec_cmd("mvn -T16 --batch-mode --no-transfer-progress test -pl '!fory-format,!fory-simd'")
-=======
     common.exec_cmd(
-        "mvn -T16 --batch-mode --no-transfer-progress test -pl '!:fory-format,!:fory-testsuite'"
-    )
->>>>>>> 94cc001a
+        "mvn -T16 --batch-mode --no-transfer-progress test -pl '!:fory-format,!:fory-testsuite,!:fory-simd'"
+    )
     logging.info("Executing fory java tests succeeds")
 
 
