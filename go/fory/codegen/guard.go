// Licensed to the Apache Software Foundation (ASF) under one
// or more contributor license agreements.  See the NOTICE file
// distributed with this work for additional information
// regarding copyright ownership.  The ASF licenses this file
// to you under the Apache License, Version 2.0 (the
// "License"); you may not use this file except in compliance
// with the License.  You may obtain a copy of the License at
//
//   http://www.apache.org/licenses/LICENSE-2.0
//
// Unless required by applicable law or agreed to in writing,
// software distributed under the License is distributed on an
// "AS IS" BASIS, WITHOUT WARRANTIES OR CONDITIONS OF ANY
// KIND, either express or implied.  See the License for the
// specific language governing permissions and limitations
// under the License.

package codegen

import (
	"bytes"
	"fmt"
	"go/types"
	"strings"
)

// generateCompileGuard generates compile-time checks to ensure struct definitions
// haven't changed since code generation. If a struct is modified, users must
// re-run go generate or compilation will fail.
func generateCompileGuard(structs []StructInfo, currentPkgName string) string {
	if len(structs) == 0 {
		return ""
	}

	var buf bytes.Buffer

	buf.WriteString("\n// Compile-time guards: These ensure struct definitions haven't changed\n")
	buf.WriteString("// since code generation. If you modify structs, re-run go generate.\n\n")

	for _, structInfo := range structs {
		generateStructGuard(&buf, structInfo, currentPkgName)
	}

	return buf.String()
}

func generateStructGuard(buf *bytes.Buffer, structInfo StructInfo, currentPkgName string) {
	typeName := structInfo.Name
	expectedTypeName := fmt.Sprintf("_%s_expected", typeName)

	// Generate the snapshot struct
	buf.WriteString(fmt.Sprintf("// Snapshot of %s's underlying type at generation time.\n", typeName))
	buf.WriteString(fmt.Sprintf("type %s struct {\n", expectedTypeName))

	// Use original field order to match the source struct definition
	// This ensures the guard struct has identical layout to the source
	fields := structInfo.OriginalFields

	for _, field := range fields {
		buf.WriteString(fmt.Sprintf("\t%s %s", field.GoName, formatFieldType(*field, currentPkgName)))

		// Add struct tag if present (we'll extract it from the original struct)
		// For now, skip tags - they would require access to the original AST

		buf.WriteString("\n")
	}

	buf.WriteString("}\n\n")

	// Generate the compile-time check function with better error message
	buf.WriteString(fmt.Sprintf("// Compile-time check: this conversion is legal only if %s's underlying type\n", typeName))
	buf.WriteString(fmt.Sprintf("// is identical to %s (names, order, types, tags).\n", expectedTypeName))
	buf.WriteString(fmt.Sprintf("//\n"))
	buf.WriteString(fmt.Sprintf("// COMPILE ERROR? This means you've modified the %s struct but haven't\n", typeName))
	buf.WriteString(fmt.Sprintf("// regenerated the code. To fix this:\n"))
	buf.WriteString(fmt.Sprintf("//\n"))
	buf.WriteString(fmt.Sprintf("// 1. First try:  go generate\n"))
	buf.WriteString(fmt.Sprintf("// 2. If that fails: fory --force -file structs.go\n"))
	buf.WriteString(fmt.Sprintf("// 3. Alternative: rm %s_fory_gen.go && go generate\n", strings.ToLower(typeName)))
	buf.WriteString(fmt.Sprintf("//\n"))

	buf.WriteString(fmt.Sprintf("var _ = func(x %s) {\n", typeName))
	buf.WriteString(fmt.Sprintf("\t// ERROR: %s struct has changed! See comments above for fix.\n", typeName))
	buf.WriteString(fmt.Sprintf("\t_ = %s(x)\n", expectedTypeName))
	buf.WriteString("}\n\n")
}

func formatFieldType(field FieldInfo, currentPkgName string) string {
	return formatGoType(field.Type, currentPkgName)
}

// formatGoType converts a Go type to its string representation
<<<<<<< HEAD
func formatGoType(t types.Type, currentPkgName string) string {
	switch typ := t.(type) {
=======
func formatGoType(t types.Type) string {
	switch type_ := t.(type) {
>>>>>>> a23b1cef
	case *types.Basic:
		return type_.Name()
	case *types.Pointer:
<<<<<<< HEAD
		return "*" + formatGoType(typ.Elem(), currentPkgName)
	case *types.Array:
		return fmt.Sprintf("[%d]%s", typ.Len(), formatGoType(typ.Elem(), currentPkgName))
	case *types.Slice:
		return "[]" + formatGoType(typ.Elem(), currentPkgName)
	case *types.Map:
		return fmt.Sprintf("map[%s]%s", formatGoType(typ.Key(), currentPkgName), formatGoType(typ.Elem(), currentPkgName))
=======
		return "*" + formatGoType(type_.Elem())
	case *types.Array:
		return fmt.Sprintf("[%d]%s", type_.Len(), formatGoType(type_.Elem()))
	case *types.Slice:
		return "[]" + formatGoType(type_.Elem())
	case *types.Map:
		return fmt.Sprintf("map[%s]%s", formatGoType(type_.Key()), formatGoType(type_.Elem()))
>>>>>>> a23b1cef
	case *types.Chan:
		dir := ""
		switch type_.Dir() {
		case types.SendOnly:
			dir = "chan<- "
		case types.RecvOnly:
			dir = "<-chan "
		default:
			dir = "chan "
		}
<<<<<<< HEAD
		return dir + formatGoType(typ.Elem(), currentPkgName)
=======
		return dir + formatGoType(type_.Elem())
>>>>>>> a23b1cef
	case *types.Named:
		// Handle named types like custom structs, interfaces, etc.
		obj := type_.Obj()
		if obj.Pkg() != nil && obj.Pkg().Name() != "" {
			// Only add package prefix if it's from a different package
			if obj.Pkg().Name() != currentPkgName {
				return obj.Pkg().Name() + "." + obj.Name()
			}
		}
		return obj.Name()
	case *types.Interface:
		if type_.Empty() {
			return "interface{}"
		}
		// For non-empty interfaces, we need to format method signatures
		var methods []string
		for i := 0; i < type_.NumMethods(); i++ {
			method := type_.Method(i)
			sig := method.Type().(*types.Signature)
			methods = append(methods, formatMethodSignature(method.Name(), sig, currentPkgName))
		}
		return fmt.Sprintf("interface { %s }", strings.Join(methods, "; "))
	case *types.Struct:
		// This shouldn't happen in field types typically, but handle it
		return "struct{...}"
	default:
		// Fallback to the type's string representation
		return t.String()
	}
}

func formatMethodSignature(name string, sig *types.Signature, currentPkgName string) string {
	var params, results []string

	// Format parameters
	if sig.Params() != nil {
		for i := 0; i < sig.Params().Len(); i++ {
			param := sig.Params().At(i)
			paramStr := formatGoType(param.Type(), currentPkgName)
			if param.Name() != "" {
				paramStr = param.Name() + " " + paramStr
			}
			params = append(params, paramStr)
		}
	}

	// Format results
	if sig.Results() != nil {
		for i := 0; i < sig.Results().Len(); i++ {
			result := sig.Results().At(i)
			resultStr := formatGoType(result.Type(), currentPkgName)
			if result.Name() != "" {
				resultStr = result.Name() + " " + resultStr
			}
			results = append(results, resultStr)
		}
	}

	paramStr := strings.Join(params, ", ")
	resultStr := strings.Join(results, ", ")

	if len(results) > 1 {
		resultStr = "(" + resultStr + ")"
	}

	if resultStr != "" {
		return fmt.Sprintf("%s(%s) %s", name, paramStr, resultStr)
	}
	return fmt.Sprintf("%s(%s)", name, paramStr)
}<|MERGE_RESOLUTION|>--- conflicted
+++ resolved
@@ -90,25 +90,11 @@
 }
 
 // formatGoType converts a Go type to its string representation
-<<<<<<< HEAD
-func formatGoType(t types.Type, currentPkgName string) string {
-	switch typ := t.(type) {
-=======
 func formatGoType(t types.Type) string {
 	switch type_ := t.(type) {
->>>>>>> a23b1cef
 	case *types.Basic:
 		return type_.Name()
 	case *types.Pointer:
-<<<<<<< HEAD
-		return "*" + formatGoType(typ.Elem(), currentPkgName)
-	case *types.Array:
-		return fmt.Sprintf("[%d]%s", typ.Len(), formatGoType(typ.Elem(), currentPkgName))
-	case *types.Slice:
-		return "[]" + formatGoType(typ.Elem(), currentPkgName)
-	case *types.Map:
-		return fmt.Sprintf("map[%s]%s", formatGoType(typ.Key(), currentPkgName), formatGoType(typ.Elem(), currentPkgName))
-=======
 		return "*" + formatGoType(type_.Elem())
 	case *types.Array:
 		return fmt.Sprintf("[%d]%s", type_.Len(), formatGoType(type_.Elem()))
@@ -116,7 +102,6 @@
 		return "[]" + formatGoType(type_.Elem())
 	case *types.Map:
 		return fmt.Sprintf("map[%s]%s", formatGoType(type_.Key()), formatGoType(type_.Elem()))
->>>>>>> a23b1cef
 	case *types.Chan:
 		dir := ""
 		switch type_.Dir() {
@@ -127,11 +112,7 @@
 		default:
 			dir = "chan "
 		}
-<<<<<<< HEAD
-		return dir + formatGoType(typ.Elem(), currentPkgName)
-=======
 		return dir + formatGoType(type_.Elem())
->>>>>>> a23b1cef
 	case *types.Named:
 		// Handle named types like custom structs, interfaces, etc.
 		obj := type_.Obj()
