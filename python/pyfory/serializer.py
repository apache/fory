--- conflicted
+++ resolved
@@ -18,11 +18,8 @@
 import array
 import builtins
 import itertools
-<<<<<<< HEAD
 import marshal
-=======
 import logging
->>>>>>> e39f8b38
 import os
 import pickle
 import types
