--- conflicted
+++ resolved
@@ -84,7 +84,7 @@
 from pyfory.policy import DeserializationPolicy  # noqa: F401 # pylint: disable=unused-import
 from pyfory._util import Buffer  # noqa: F401 # pylint: disable=unused-import
 
-__version__ = "0.13.0.dev"
+__version__ = "0.13.0"
 
 __all__ = [
     # Core classes
@@ -158,9 +158,6 @@
             Encoder,
         )
 
-<<<<<<< HEAD
-__version__ = "0.13.0"
-=======
         __all__.extend(
             [
                 "format",
@@ -171,5 +168,4 @@
             ]
         )
 except (AttributeError, ImportError):
-    pass
->>>>>>> 1574d44e
+    pass