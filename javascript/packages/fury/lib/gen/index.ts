--- conflicted
+++ resolved
@@ -33,14 +33,12 @@
 import "./set";
 import "./tuple";
 import "./typedArray";
-<<<<<<< HEAD
 import Fury from "../fury";
+import "./enum";
+
 export { AnySerializer } from "./any";
 
 const external = CodegenRegistry.getExternal();
-=======
-import "./enum";
->>>>>>> 3c01fcad
 
 export const generate = (fury: Fury, description: TypeDescription) => {
   const InnerGeneratorClass = CodegenRegistry.get(description.type);
